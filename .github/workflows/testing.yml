name: Automated Tests

on:
  push:
    branches: master
  pull_request:
    branches: master

jobs:
  lint:
    runs-on: ubuntu-latest
    steps:
    - uses: actions/checkout@v1
    - name: Set up Python 3.7
      uses: actions/setup-python@v1
      with:
        python-version: 3.7
    - name: Install flake8
      shell: bash
      run: |
        python -V
        python -m pip install flake8
    - name: Run flake8 on diff with upstream/master
      shell: bash
      run: |
        bash ./.github/scripts/flake8_diff.sh

  build:
    strategy:
      matrix:
        os: [ubuntu-latest, windows-latest, macos-latest]
<<<<<<< HEAD
        python_version: [3.6, 3.7, 3.8, 3.9, "3.10-dev", "pypy-3.8"]
=======
        python_version: [3.6, 3.7, 3.8, 3.9, "3.10", "3.11-dev", "pypy3"]
>>>>>>> f5472e1a
        exclude:
          # Do not test all minor versions on all platforms, especially if they
          # are not the oldest/newest supported versions
          - os: windows-latest
            python_version: 3.6
          - os: windows-latest
            python_version: 3.7
          - os: windows-latest
            python_version: 3.8
            # as of  4/02/2020, psutil won't build under PyPy + Windows
          - os: windows-latest
            python_version: "pypy-3.8"
          - os: macos-latest
            python_version: 3.6
          - os: macos-latest
            python_version: 3.7
          - os: macos-latest
            python_version: 3.8
          - os: macos-latest
            # numpy triggers: RuntimeError: Polyfit sanity test emitted a
            # warning
            python_version: "pypy-3.8"

    runs-on: ${{ matrix.os }}

    steps:
    - uses: actions/checkout@v1
    - name: Set up Python ${{ matrix.python_version }}
      uses: actions/setup-python@v2
      with:
        python-version: ${{ matrix.python_version }}
    - name: Install project and dependencies
      shell: bash
      run: |
        python -m pip install --upgrade pip
        python -m pip install -e .
        python -m pip install -r dev-requirements.txt
        python ci/install_coverage_subprocess_pth.py
        export
    - name: Install supported dependencies (only test in Python 3.6)
      shell: bash
      run: python -m pip install typing-extensions
      if: matrix.python_version == '3.6'
    - name: Display Python version
      shell: bash
      run: python -c "import sys; print(sys.version)"
    - name: Look for syntax errors/undefined names
      shell: bash
      run: |
        python -m flake8 . --count --verbose --select=E901,E999,F821,F822,F823 \
          --show-source --statistics
    - name: Test with pytest
      shell: bash
      run: |
        COVERAGE_PROCESS_START=$GITHUB_WORKSPACE/.coveragerc \
          PYTHONPATH='.:tests' python -m pytest -r s
        coverage combine --append
        coverage xml -i
    - name: Publish coverage results
      uses: codecov/codecov-action@v1
      with:
        token: ${{ secrets.CODECOV_TOKEN }}
        file: ./coverage.xml

  distributed-downstream-build:
    runs-on: ubuntu-latest
    if: "contains(github.event.pull_request.labels.*.name, 'ci distributed') || contains(github.event.pull_request.labels.*.name, 'ci downstream')"
    env:
      PROJECT: distributed
      TEST_REQUIREMENTS: cryptography pytest pytest-asyncio<0.14.0 pytest-timeout pytest-rerunfailures numpy pandas mock bokeh fsspec>=0.3.3 aiohttp pyarrow git+https://github.com/dask/dask
      PROJECT_URL: https://github.com/dask/distributed.git
    strategy:
      matrix:
        python_version: ["3.10"]
    steps:
    - uses: actions/checkout@v1
    - name: Set up Python
      uses: actions/setup-python@v1
      with:
        python-version: ${{ matrix.python_version }}
    - name: Install project and dependencies
      run: |
        bash ./.github/scripts/install_downstream_project.sh
    - name: Install developed version of cloudpickle
      shell: bash
      run: |
        python -m pip install -e .
    - name: Test the downstream project
      shell: bash
      run: |
        # FIXME ipv6-related failures on Ubuntu github actions CI
        # https://github.com/dask/distributed/issues/4514
        export DISABLE_IPV6=1
        export PYTEST_ADDOPTS=("-m" "not avoid_ci")
        source ./.github/scripts/test_downstream_project.sh

  joblib-downstream-build:
    runs-on: ubuntu-latest
    if: "contains(github.event.pull_request.labels.*.name, 'ci joblib') || contains(github.event.pull_request.labels.*.name, 'ci downstream')"
    env:
      PROJECT: joblib
      TEST_REQUIREMENTS: "threadpoolctl pytest numpy distributed"
      PROJECT_URL: https://github.com/joblib/joblib.git
    strategy:
      matrix:
        python_version: ["3.10"]
    steps:
    - uses: actions/checkout@v1
    - name: Set up Python
      uses: actions/setup-python@v1
      with:
        python-version: ${{ matrix.python_version }}
    - name: Install project and dependencies
      run: |
        bash ./.github/scripts/install_downstream_project.sh
    - name: Vendor current cloudpickle inside joblib
      run: |
        pushd ../joblib/joblib/externals
        source vendor_cloudpickle.sh ../../../cloudpickle
        popd
    - name: Test the downstream project
      run: |
        bash ./.github/scripts/test_downstream_project.sh

  loky-downstream-build:
    runs-on: ubuntu-latest
    if: "contains(github.event.pull_request.labels.*.name, 'ci loky') || contains(github.event.pull_request.labels.*.name, 'ci downstream')"
    env:
      PROJECT: loky
      TEST_REQUIREMENTS: "pytest psutil"
      PROJECT_URL: https://github.com/joblib/loky.git
    strategy:
      matrix:
        python_version: ["3.10"]
    steps:
    - uses: actions/checkout@v1
    - name: Set up Python
      uses: actions/setup-python@v1
      with:
        python-version: ${{ matrix.python_version }}
    - name: Install downstream project and dependencies
      run: |
        bash ./.github/scripts/install_downstream_project.sh
    - name: Install developed version of cloudpickle
      shell: bash
      run: |
        python -m pip install -e .
    - name: Test the downstream project
      run: |
        bash ./.github/scripts/test_downstream_project.sh

  ray-downstream-build:
    runs-on: ubuntu-latest
    if: "contains(github.event.pull_request.labels.*.name, 'ci ray') || contains(github.event.pull_request.labels.*.name, 'ci downstream')"
    env:
      PROJECT: ray
    strategy:
      matrix:
        python_version: ["3.10"]
    steps:
    - uses: actions/checkout@v1
    - name: Set up Python
      uses: actions/setup-python@v1
      with:
        python-version: ${{ matrix.python_version }}
    - name: Install project and dependencies
      run: |
        python -m pip install --upgrade -r dev-requirements.txt
        python -m pip install setproctitle psutil
        # from https://docs.ray.io/en/master/development.html#building-ray
        pip install -U https://s3-us-west-2.amazonaws.com/ray-wheels/latest/ray-2.0.0.dev0-cp310-cp310-manylinux2014_x86_64.whl
        pushd ..
        git clone https://github.com/ray-project/ray.git
        pushd ray
        python python/ray/setup-dev.py --yes
        popd
        popd
        PROJECT_DIR=$(python -c "import os, ray; print(os.path.dirname(ray.__file__), flush=True)")
        rm $PROJECT_DIR/cloudpickle/cloudpickle.py
        cp cloudpickle/cloudpickle.py $PROJECT_DIR/cloudpickle/cloudpickle.py
        cp cloudpickle/compat.py $PROJECT_DIR/cloudpickle/compat.py
        cp cloudpickle/cloudpickle_fast.py $PROJECT_DIR/cloudpickle/cloudpickle_fast.py
    - name: Test the downstream project
      run: |
        PROJECT_DIR="$(python -c "import os, ray; print(os.path.dirname(ray.__file__), flush=True)")"
        COVERAGE_PROCESS_START="$TRAVIS_BUILD_DIR/.coveragerc" PYTHONPATH='.:tests' pytest -r s
        pytest -vl $PROJECT_DIR/tests/test_serialization.py::test_simple_serialization
        pytest -vl $PROJECT_DIR/tests/test_serialization.py::test_complex_serialization
        pytest -vl $PROJECT_DIR/tests/test_basic.py::test_ray_recursive_objects
        pytest -vl $PROJECT_DIR/tests/test_serialization.py::test_serialization_final_fallback
        pytest -vl $PROJECT_DIR/tests/test_basic.py::test_nested_functions<|MERGE_RESOLUTION|>--- conflicted
+++ resolved
@@ -29,11 +29,7 @@
     strategy:
       matrix:
         os: [ubuntu-latest, windows-latest, macos-latest]
-<<<<<<< HEAD
-        python_version: [3.6, 3.7, 3.8, 3.9, "3.10-dev", "pypy-3.8"]
-=======
-        python_version: [3.6, 3.7, 3.8, 3.9, "3.10", "3.11-dev", "pypy3"]
->>>>>>> f5472e1a
+        python_version: [3.6, 3.7, 3.8, 3.9, "3.10", "3.11-dev", "pypy-3.8"]
         exclude:
           # Do not test all minor versions on all platforms, especially if they
           # are not the oldest/newest supported versions
