language: python
dist: xenial

matrix:
  include:
    - os: windows
      language: sh
      env: PYTHON_ROOT="/c/Python37" PYTHON_CHOCO_PKG="python3"
    - os: windows
      language: sh
      env: PYTHON_ROOT="/c/Python27" PYTHON_CHOCO_PKG="python2"
    - os: linux
      dist: trusty
      python: "pypy3"
    - os: linux
      python: 3.7
    - os: linux
      python: 3.6
    - os: linux
      python: 3.5
    - os: linux
      python: 2.7
    - os: linux
      # The PROJECT environment variable refers to a downstream project that
      # depends on cloudpickle (for example: distributed, joblib, loky). For
      # each project, a matrix item is created, that will run the $PROJECT
      # test suite with the latest cloudpickle, to check for breaking changes
      # introduced by cloudpickle.
      # Side note: for distributed, the pytest major version is constrained to
      # 3 because running it's test suite with pytest 4 fails for now. Also,
      # two failing tests related to openssl and not to cloudpickle are
      # skipped.
      python: 3.7
      sudo: required
      env: PROJECT=distributed
           TEST_REQUIREMENTS="pytest==3.6 numpy pandas mock bokeh"
           PROJECT_URL=https://github.com/dask/distributed.git
<<<<<<< HEAD
           PYTEST_FILTER="'not test_connection_args and not test_listen_args'"
      dist: xenial
=======
           PYTEST_ARGS="-k not test_connection_args and not test_listen_args"
>>>>>>> 1f5ebe4a
    - os: linux
      env: PROJECT=loky TEST_REQUIREMENTS="pytest psutil"
           PROJECT_URL=https://github.com/tomMoral/loky.git
      python: 3.7
    - os: linux
      env: PROJECT=joblib TEST_REQUIREMENTS="pytest numpy distributed"
           PROJECT_URL=https://github.com/joblib/joblib.git
      python: 3.7

before_install:
  - if [[ "$TRAVIS_OS_NAME" == "windows" ]]; then
        choco install -y $PYTHON_CHOCO_PKG;
        export PATH="$PYTHON_ROOT:$PYTHON_ROOT/Scripts:$PATH";
        python -m pip install --upgrade pip;
    fi
install:
  - pip install .
  - pip install --upgrade -r dev-requirements.txt
  - pip install tornado
  - if [[ $TRAVIS_PYTHON_VERSION != 'pypy'* ]]; then
        pip install numpy scipy;
    fi
  - if [[ $PROJECT != "" ]]; then
        pip install $TEST_REQUIREMENTS;
        pushd ..;
        git clone $PROJECT_URL;
        if [[ $PROJECT == "joblib" ]]; then
            pushd joblib/joblib/externals;
            source vendor_cloudpickle.sh ../../../cloudpickle;
            popd;
        fi;
        pip install ./$PROJECT;
        popd;
    fi
  - pip list
before_script:
  # stop the build if there are Python syntax errors or undefined names
  - flake8 . --count --select=E901,E999,F821,F822,F823 --show-source --statistics
  # exit-zero treats all errors as warnings.  The GitHub editor is 127 chars wide
  - flake8 . --count --exit-zero --max-complexity=10 --max-line-length=127 --statistics
  - python ci/install_coverage_subprocess_pth.py
script:
  - COVERAGE_PROCESS_START="$TRAVIS_BUILD_DIR/.coveragerc" PYTHONPATH='.:tests' pytest -r s
<<<<<<< HEAD
  - if [[ $PROJECT != "" ]]; then
        PYTEST_ARGS="-vl"
        if [[ "$PYTEST_FILTER" != "" ]]; then
            PYTEST_ARGS=($PYTEST_ARGS -k $PYTEST_FILTER);
        fi;
        pushd ../$PROJECT;
        pytest "${PYTEST_ARGS[@]}";
        $TEST_CMD;
        TEST_RETURN_CODE=$?;
        popd;
        if [[ "$TEST_RETURN_CODE" != "0" ]]; then
            exit $TEST_RETURN_CODE;
        fi;
=======
  - |
    if [[ $PROJECT != "" ]]; then
      pushd ../$PROJECT
      # pytest hangs if given an empty quoted string (it will happen
      # if PYTEST_ARGS was not defined) so we have to split the cases.
      if [[ "$PYTEST_ARGS" != "" ]]; then
        pytest -vl "$PYTEST_ARGS"
      else
        pytest -vl
      fi
      TEST_RETURN_CODE=$?
      popd
      if [[ "$TEST_RETURN_CODE" != "0" ]]; then
        exit $TEST_RETURN_CODE
      fi
>>>>>>> 1f5ebe4a
    fi
after_success:
  - coverage combine --append
  - codecov<|MERGE_RESOLUTION|>--- conflicted
+++ resolved
@@ -35,12 +35,7 @@
       env: PROJECT=distributed
            TEST_REQUIREMENTS="pytest==3.6 numpy pandas mock bokeh"
            PROJECT_URL=https://github.com/dask/distributed.git
-<<<<<<< HEAD
-           PYTEST_FILTER="'not test_connection_args and not test_listen_args'"
-      dist: xenial
-=======
            PYTEST_ARGS="-k not test_connection_args and not test_listen_args"
->>>>>>> 1f5ebe4a
     - os: linux
       env: PROJECT=loky TEST_REQUIREMENTS="pytest psutil"
            PROJECT_URL=https://github.com/tomMoral/loky.git
@@ -84,21 +79,6 @@
   - python ci/install_coverage_subprocess_pth.py
 script:
   - COVERAGE_PROCESS_START="$TRAVIS_BUILD_DIR/.coveragerc" PYTHONPATH='.:tests' pytest -r s
-<<<<<<< HEAD
-  - if [[ $PROJECT != "" ]]; then
-        PYTEST_ARGS="-vl"
-        if [[ "$PYTEST_FILTER" != "" ]]; then
-            PYTEST_ARGS=($PYTEST_ARGS -k $PYTEST_FILTER);
-        fi;
-        pushd ../$PROJECT;
-        pytest "${PYTEST_ARGS[@]}";
-        $TEST_CMD;
-        TEST_RETURN_CODE=$?;
-        popd;
-        if [[ "$TEST_RETURN_CODE" != "0" ]]; then
-            exit $TEST_RETURN_CODE;
-        fi;
-=======
   - |
     if [[ $PROJECT != "" ]]; then
       pushd ../$PROJECT
@@ -109,12 +89,7 @@
       else
         pytest -vl
       fi
-      TEST_RETURN_CODE=$?
       popd
-      if [[ "$TEST_RETURN_CODE" != "0" ]]; then
-        exit $TEST_RETURN_CODE
-      fi
->>>>>>> 1f5ebe4a
     fi
 after_success:
   - coverage combine --append
