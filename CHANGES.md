--- conflicted
+++ resolved
@@ -1,15 +1,13 @@
 1.2.3
 =====
 
-<<<<<<< HEAD
 - Fix a bug affecting cloudpickle when non-modules objects are added into
   sys.modules
   ([PR #326](https://github.com/cloudpipe/cloudpickle/pull/326)).
-=======
+  
 - Fix a regression in cloudpickle and python3.8 causing an error when trying to
   pickle property objects.
   ([PR #329](https://github.com/cloudpipe/cloudpickle/pull/329)).
->>>>>>> 8f851f72
 
 - Fix a bug when a thread imports a module while cloudpickle iterates
   over the module list
