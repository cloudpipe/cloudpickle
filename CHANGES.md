--- conflicted
+++ resolved
@@ -1,4 +1,3 @@
-<<<<<<< HEAD
 0.9.0
 =====
 
@@ -6,14 +5,13 @@
   usual `isinstance` relationship between pickled objects and their
   original class defintions.
   ([issue #246](https://github.com/cloudpipe/cloudpickle/pull/246))
-=======
+
 0.8.1
 =====
 
 - Fix a bug (already present before 0.5.3 and re-introduced in 0.8.0)
   affecting relative import instructions inside depickled functions
   ([issue #254](https://github.com/cloudpipe/cloudpickle/pull/254))
->>>>>>> 31ecdd6f
 
 0.8.0
 =====
