--- conflicted
+++ resolved
@@ -7,11 +7,6 @@
 1.2.3
 =====
 
-<<<<<<< HEAD
-- Add support for out-of-band pickling (Python 3.8 and later).
-  https://docs.python.org/3/library/pickle.html#example
-  ([issue #308](https://github.com/cloudpipe/cloudpickle/pull/308))
-=======
 - Fix a bug affecting cloudpickle when non-modules objects are added into
   sys.modules
   ([PR #326](https://github.com/cloudpipe/cloudpickle/pull/326)).
@@ -23,7 +18,10 @@
 - Fix a bug when a thread imports a module while cloudpickle iterates
   over the module list
   ([PR #322](https://github.com/cloudpipe/cloudpickle/pull/322)).
->>>>>>> f4ce61f8
+
+- Add support for out-of-band pickling (Python 3.8 and later).
+  https://docs.python.org/3/library/pickle.html#example
+  ([issue #308](https://github.com/cloudpipe/cloudpickle/pull/308))
 
 1.2.2
 =====
