--- conflicted
+++ resolved
@@ -2122,18 +2122,16 @@
         for attr in attr_list:
             assert getattr(T, attr) == getattr(depickled_T, attr)
 
-<<<<<<< HEAD
     def test_pickle_dynamic_typevar_tracking(self):
         T = typing.TypeVar("T")
         T2 = subprocess_pickle_echo(T, protocol=self.protocol)
         assert T is T2
-=======
+
     def test_pickle_dynamic_typevar_memoization(self):
         T = typing.TypeVar('T')
         depickled_T1, depickled_T2 = pickle_depickle((T, T),
                                                      protocol=self.protocol)
         assert depickled_T1 is depickled_T2
->>>>>>> 3e80b265
 
     def test_pickle_importable_typevar(self):
         from .mypkg import T
