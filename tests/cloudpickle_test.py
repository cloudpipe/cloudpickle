from __future__ import division

import abc
import collections
import base64
import functools
import io
import itertools
import logging
import math
from operator import itemgetter, attrgetter
import platform
import random
import shutil
import subprocess
import sys
import tempfile
import textwrap
import types
import unittest
import weakref
import os
import enum
import typing
from functools import wraps

import pytest

try:
    # try importing numpy and scipy. These are not hard dependencies and
    # tests should be skipped if these modules are not available
    import numpy as np
    import scipy.special as spp
except ImportError:
    np = None
    spp = None

try:
    # Ditto for Tornado
    import tornado
except ImportError:
    tornado = None

import cloudpickle
<<<<<<< HEAD
from cloudpickle.compat import pickle
from cloudpickle.cloudpickle import _is_dynamic
=======
from cloudpickle.cloudpickle import _is_importable
>>>>>>> 46405e5c
from cloudpickle.cloudpickle import _make_empty_cell, cell_set
from cloudpickle.cloudpickle import _extract_class_dict, _whichmodule
from cloudpickle.cloudpickle import _lookup_module_and_qualname

from .testutils import subprocess_pickle_echo
from .testutils import assert_run_python_script
from .testutils import subprocess_worker

from _cloudpickle_testpkg import relative_imports_factory


_TEST_GLOBAL_VARIABLE = "default_value"


class RaiserOnPickle(object):

    def __init__(self, exc):
        self.exc = exc

    def __reduce__(self):
        raise self.exc


def pickle_depickle(obj, protocol=cloudpickle.DEFAULT_PROTOCOL):
    """Helper function to test whether object pickled with cloudpickle can be
    depickled with pickle
    """
    return pickle.loads(cloudpickle.dumps(obj, protocol=protocol))


def _escape(raw_filepath):
    # Ugly hack to embed filepaths in code templates for windows
    return raw_filepath.replace("\\", r"\\\\")


def test_extract_class_dict():
    class A(int):
        """A docstring"""
        def method(self):
            return "a"

    class B:
        """B docstring"""
        B_CONSTANT = 42

        def method(self):
            return "b"

    class C(A, B):
        C_CONSTANT = 43

        def method_c(self):
            return "c"

    clsdict = _extract_class_dict(C)
    assert sorted(clsdict.keys()) == ["C_CONSTANT", "__doc__", "method_c"]
    assert clsdict["C_CONSTANT"] == 43
    assert clsdict["__doc__"] is None
    assert clsdict["method_c"](C()) == C().method_c()


class CloudPickleTest(unittest.TestCase):

    protocol = cloudpickle.DEFAULT_PROTOCOL

    def setUp(self):
        self.tmpdir = tempfile.mkdtemp(prefix="tmp_cloudpickle_test_")

    def tearDown(self):
        shutil.rmtree(self.tmpdir)

    @pytest.mark.skipif(
            platform.python_implementation() != "CPython" or
            (sys.version_info >= (3, 8, 0) and sys.version_info < (3, 8, 2)),
            reason="Underlying bug fixed upstream starting Python 3.8.2")
    def test_reducer_override_reference_cycle(self):
        # Early versions of Python 3.8 introduced a reference cycle between a
        # Pickler and it's reducer_override method. Because a Pickler
        # object references every object it has pickled through its memo, this
        # cycle prevented the garbage-collection of those external pickled
        # objects. See #327 as well as https://bugs.python.org/issue39492
        # This bug was fixed in Python 3.8.2, but is still present using
        # cloudpickle and Python 3.8.0/1, hence the skipif directive.
        class MyClass:
            pass

        my_object = MyClass()
        wr = weakref.ref(my_object)

        cloudpickle.dumps(my_object)
        del my_object
        assert wr() is None, "'del'-ed my_object has not been collected"

    def test_itemgetter(self):
        d = range(10)
        getter = itemgetter(1)

        getter2 = pickle_depickle(getter, protocol=self.protocol)
        self.assertEqual(getter(d), getter2(d))

        getter = itemgetter(0, 3)
        getter2 = pickle_depickle(getter, protocol=self.protocol)
        self.assertEqual(getter(d), getter2(d))

    def test_attrgetter(self):
        class C(object):
            def __getattr__(self, item):
                return item
        d = C()
        getter = attrgetter("a")
        getter2 = pickle_depickle(getter, protocol=self.protocol)
        self.assertEqual(getter(d), getter2(d))
        getter = attrgetter("a", "b")
        getter2 = pickle_depickle(getter, protocol=self.protocol)
        self.assertEqual(getter(d), getter2(d))

        d.e = C()
        getter = attrgetter("e.a")
        getter2 = pickle_depickle(getter, protocol=self.protocol)
        self.assertEqual(getter(d), getter2(d))
        getter = attrgetter("e.a", "e.b")
        getter2 = pickle_depickle(getter, protocol=self.protocol)
        self.assertEqual(getter(d), getter2(d))

    # Regression test for SPARK-3415
    def test_pickling_file_handles(self):
        out1 = sys.stderr
        out2 = pickle.loads(cloudpickle.dumps(out1, protocol=self.protocol))
        self.assertEqual(out1, out2)

    def test_func_globals(self):
        class Unpicklable(object):
            def __reduce__(self):
                raise Exception("not picklable")

        global exit
        exit = Unpicklable()

        self.assertRaises(Exception, lambda: cloudpickle.dumps(
            exit, protocol=self.protocol))

        def foo():
            sys.exit(0)

        self.assertTrue("exit" in foo.__code__.co_names)
        cloudpickle.dumps(foo)

    def test_buffer(self):
        try:
            buffer_obj = buffer("Hello")
            buffer_clone = pickle_depickle(buffer_obj, protocol=self.protocol)
            self.assertEqual(buffer_clone, str(buffer_obj))
            buffer_obj = buffer("Hello", 2, 3)
            buffer_clone = pickle_depickle(buffer_obj, protocol=self.protocol)
            self.assertEqual(buffer_clone, str(buffer_obj))
        except NameError:  # Python 3 does no longer support buffers
            pass

    def test_memoryview(self):
        buffer_obj = memoryview(b"Hello")
        self.assertEqual(pickle_depickle(buffer_obj, protocol=self.protocol),
                         buffer_obj.tobytes())

    def test_sliced_and_non_contiguous_memoryview(self):
        buffer_obj = memoryview(b"Hello!" * 3)[2:15:2]
        self.assertEqual(pickle_depickle(buffer_obj, protocol=self.protocol),
                         buffer_obj.tobytes())

    def test_large_memoryview(self):
        buffer_obj = memoryview(b"Hello!" * int(1e7))
        self.assertEqual(pickle_depickle(buffer_obj, protocol=self.protocol),
                         buffer_obj.tobytes())

    def test_lambda(self):
        self.assertEqual(
                pickle_depickle(lambda: 1, protocol=self.protocol)(), 1)

    def test_nested_lambdas(self):
        a, b = 1, 2
        f1 = lambda x: x + a
        f2 = lambda x: f1(x) // b
        self.assertEqual(pickle_depickle(f2, protocol=self.protocol)(1), 1)

    def test_recursive_closure(self):
        def f1():
            def g():
                return g
            return g

        def f2(base):
            def g(n):
                return base if n <= 1 else n * g(n - 1)
            return g

        g1 = pickle_depickle(f1(), protocol=self.protocol)
        self.assertEqual(g1(), g1)

        g2 = pickle_depickle(f2(2), protocol=self.protocol)
        self.assertEqual(g2(5), 240)

    def test_closure_none_is_preserved(self):
        def f():
            """a function with no closure cells
            """

        self.assertTrue(
            f.__closure__ is None,
            msg='f actually has closure cells!',
        )

        g = pickle_depickle(f, protocol=self.protocol)

        self.assertTrue(
            g.__closure__ is None,
            msg='g now has closure cells even though f does not',
        )

    def test_empty_cell_preserved(self):
        def f():
            if False:  # pragma: no cover
                cell = None

            def g():
                cell  # NameError, unbound free variable

            return g

        g1 = f()
        with pytest.raises(NameError):
            g1()

        g2 = pickle_depickle(g1, protocol=self.protocol)
        with pytest.raises(NameError):
            g2()

    def test_unhashable_closure(self):
        def f():
            s = {1, 2}  # mutable set is unhashable

            def g():
                return len(s)

            return g

        g = pickle_depickle(f(), protocol=self.protocol)
        self.assertEqual(g(), 2)

    def test_dynamically_generated_class_that_uses_super(self):

        class Base(object):
            def method(self):
                return 1

        class Derived(Base):
            "Derived Docstring"
            def method(self):
                return super(Derived, self).method() + 1

        self.assertEqual(Derived().method(), 2)

        # Pickle and unpickle the class.
        UnpickledDerived = pickle_depickle(Derived, protocol=self.protocol)
        self.assertEqual(UnpickledDerived().method(), 2)

        # We have special logic for handling __doc__ because it's a readonly
        # attribute on PyPy.
        self.assertEqual(UnpickledDerived.__doc__, "Derived Docstring")

        # Pickle and unpickle an instance.
        orig_d = Derived()
        d = pickle_depickle(orig_d, protocol=self.protocol)
        self.assertEqual(d.method(), 2)

    def test_cycle_in_classdict_globals(self):

        class C(object):

            def it_works(self):
                return "woohoo!"

        C.C_again = C
        C.instance_of_C = C()

        depickled_C = pickle_depickle(C, protocol=self.protocol)
        depickled_instance = pickle_depickle(C())

        # Test instance of depickled class.
        self.assertEqual(depickled_C().it_works(), "woohoo!")
        self.assertEqual(depickled_C.C_again().it_works(), "woohoo!")
        self.assertEqual(depickled_C.instance_of_C.it_works(), "woohoo!")
        self.assertEqual(depickled_instance.it_works(), "woohoo!")

    def test_locally_defined_function_and_class(self):
        LOCAL_CONSTANT = 42

        def some_function(x, y):
            # Make sure the __builtins__ are not broken (see #211)
            sum(range(10))
            return (x + y) / LOCAL_CONSTANT

        # pickle the function definition
        self.assertEqual(pickle_depickle(some_function, protocol=self.protocol)(41, 1), 1)
        self.assertEqual(pickle_depickle(some_function, protocol=self.protocol)(81, 3), 2)

        hidden_constant = lambda: LOCAL_CONSTANT

        class SomeClass(object):
            """Overly complicated class with nested references to symbols"""
            def __init__(self, value):
                self.value = value

            def one(self):
                return LOCAL_CONSTANT / hidden_constant()

            def some_method(self, x):
                return self.one() + some_function(x, 1) + self.value

        # pickle the class definition
        clone_class = pickle_depickle(SomeClass, protocol=self.protocol)
        self.assertEqual(clone_class(1).one(), 1)
        self.assertEqual(clone_class(5).some_method(41), 7)
        clone_class = subprocess_pickle_echo(SomeClass, protocol=self.protocol)
        self.assertEqual(clone_class(5).some_method(41), 7)

        # pickle the class instances
        self.assertEqual(pickle_depickle(SomeClass(1)).one(), 1)
        self.assertEqual(pickle_depickle(SomeClass(5)).some_method(41), 7)
        new_instance = subprocess_pickle_echo(SomeClass(5),
                                              protocol=self.protocol)
        self.assertEqual(new_instance.some_method(41), 7)

        # pickle the method instances
        self.assertEqual(pickle_depickle(SomeClass(1).one)(), 1)
        self.assertEqual(pickle_depickle(SomeClass(5).some_method)(41), 7)
        new_method = subprocess_pickle_echo(SomeClass(5).some_method,
                                            protocol=self.protocol)
        self.assertEqual(new_method(41), 7)

    def test_partial(self):
        partial_obj = functools.partial(min, 1)
        partial_clone = pickle_depickle(partial_obj, protocol=self.protocol)
        self.assertEqual(partial_clone(4), 1)

    @pytest.mark.skipif(platform.python_implementation() == 'PyPy',
                        reason="Skip numpy and scipy tests on PyPy")
    def test_ufunc(self):
        # test a numpy ufunc (universal function), which is a C-based function
        # that is applied on a numpy array

        if np:
            # simple ufunc: np.add
            self.assertEqual(pickle_depickle(np.add, protocol=self.protocol),
                             np.add)
        else:  # skip if numpy is not available
            pass

        if spp:
            # custom ufunc: scipy.special.iv
            self.assertEqual(pickle_depickle(spp.iv, protocol=self.protocol),
                             spp.iv)
        else:  # skip if scipy is not available
            pass

    def test_loads_namespace(self):
        obj = 1, 2, 3, 4
        returned_obj = cloudpickle.loads(cloudpickle.dumps(
            obj, protocol=self.protocol))
        self.assertEqual(obj, returned_obj)

    def test_load_namespace(self):
        obj = 1, 2, 3, 4
        bio = io.BytesIO()
        cloudpickle.dump(obj, bio)
        bio.seek(0)
        returned_obj = cloudpickle.load(bio)
        self.assertEqual(obj, returned_obj)

    def test_generator(self):

        def some_generator(cnt):
            for i in range(cnt):
                yield i

        gen2 = pickle_depickle(some_generator, protocol=self.protocol)

        assert type(gen2(3)) == type(some_generator(3))
        assert list(gen2(3)) == list(range(3))

    def test_classmethod(self):
        class A(object):
            @staticmethod
            def test_sm():
                return "sm"
            @classmethod
            def test_cm(cls):
                return "cm"

        sm = A.__dict__["test_sm"]
        cm = A.__dict__["test_cm"]

        A.test_sm = pickle_depickle(sm, protocol=self.protocol)
        A.test_cm = pickle_depickle(cm, protocol=self.protocol)

        self.assertEqual(A.test_sm(), "sm")
        self.assertEqual(A.test_cm(), "cm")

    def test_bound_classmethod(self):
        class A:
            @classmethod
            def test_cm(cls):
                return "cm"

        A.test_cm = pickle_depickle(A.test_cm, protocol=self.protocol)
        self.assertEqual(A.test_cm(), "cm")

    def test_method_descriptors(self):
        f = pickle_depickle(str.upper)
        self.assertEqual(f('abc'), 'ABC')

    def test_instancemethods_without_self(self):
        class F(object):
            def f(self, x):
                return x + 1

        g = pickle_depickle(F.f, protocol=self.protocol)
        self.assertEqual(g.__name__, F.f.__name__)
        # self.assertEqual(g(F(), 1), 2)  # still fails

    def test_module(self):
        pickle_clone = pickle_depickle(pickle, protocol=self.protocol)
        self.assertEqual(pickle, pickle_clone)

    def test_dynamic_module(self):
        mod = types.ModuleType('mod')
        code = '''
        x = 1
        def f(y):
            return x + y

        class Foo:
            def method(self, x):
                return f(x)
        '''
        exec(textwrap.dedent(code), mod.__dict__)
        mod2 = pickle_depickle(mod, protocol=self.protocol)
        self.assertEqual(mod.x, mod2.x)
        self.assertEqual(mod.f(5), mod2.f(5))
        self.assertEqual(mod.Foo().method(5), mod2.Foo().method(5))

        if platform.python_implementation() != 'PyPy':
            # XXX: this fails with excessive recursion on PyPy.
            mod3 = subprocess_pickle_echo(mod, protocol=self.protocol)
            self.assertEqual(mod.x, mod3.x)
            self.assertEqual(mod.f(5), mod3.f(5))
            self.assertEqual(mod.Foo().method(5), mod3.Foo().method(5))

        # Test dynamic modules when imported back are singletons
        mod1, mod2 = pickle_depickle([mod, mod])
        self.assertEqual(id(mod1), id(mod2))

        # Ensure proper pickling of mod's functions when module "looks" like a
        # file-backed module even though it is not:
        try:
            sys.modules['mod'] = mod
            depickled_f = pickle_depickle(mod.f, protocol=self.protocol)
            self.assertEqual(mod.f(5), depickled_f(5))
        finally:
            sys.modules.pop('mod', None)

    def test_module_locals_behavior(self):
        # Makes sure that a local function defined in another module is
        # correctly serialized. This notably checks that the globals are
        # accessible and that there is no issue with the builtins (see #211)

        pickled_func_path = os.path.join(self.tmpdir, 'local_func_g.pkl')

        child_process_script = '''
        from cloudpickle.compat import pickle
        import gc
        with open("{pickled_func_path}", 'rb') as f:
            func = pickle.load(f)

        assert func(range(10)) == 45
        '''

        child_process_script = child_process_script.format(
                pickled_func_path=_escape(pickled_func_path))

        try:

            from .testutils import make_local_function

            g = make_local_function()
            with open(pickled_func_path, 'wb') as f:
                cloudpickle.dump(g, f, protocol=self.protocol)

            assert_run_python_script(textwrap.dedent(child_process_script))

        finally:
            os.unlink(pickled_func_path)

    def test_dynamic_module_with_unpicklable_builtin(self):
        # Reproducer of https://github.com/cloudpipe/cloudpickle/issues/316
        # Some modules such as scipy inject some unpicklable objects into the
        # __builtins__ module, which appears in every module's __dict__ under
        # the '__builtins__' key. In such cases, cloudpickle used to fail
        # when pickling dynamic modules.
        class UnpickleableObject(object):
            def __reduce__(self):
                raise ValueError('Unpicklable object')

        mod = types.ModuleType("mod")

        exec('f = lambda x: abs(x)', mod.__dict__)
        assert mod.f(-1) == 1
        assert '__builtins__' in mod.__dict__

        unpicklable_obj = UnpickleableObject()
        with pytest.raises(ValueError):
            cloudpickle.dumps(unpicklable_obj)

        # Emulate the behavior of scipy by injecting an unpickleable object
        # into mod's builtins.
        # The __builtins__ entry of mod's __dict__ can either be the
        # __builtins__ module, or the __builtins__ module's __dict__. #316
        # happens only in the latter case.
        if isinstance(mod.__dict__['__builtins__'], dict):
            mod.__dict__['__builtins__']['unpickleable_obj'] = unpicklable_obj
        elif isinstance(mod.__dict__['__builtins__'], types.ModuleType):
            mod.__dict__['__builtins__'].unpickleable_obj = unpicklable_obj

        depickled_mod = pickle_depickle(mod, protocol=self.protocol)
        assert '__builtins__' in depickled_mod.__dict__

        if isinstance(depickled_mod.__dict__['__builtins__'], dict):
            assert "abs" in depickled_mod.__builtins__
        elif isinstance(
                depickled_mod.__dict__['__builtins__'], types.ModuleType):
            assert hasattr(depickled_mod.__builtins__, "abs")
        assert depickled_mod.f(-1) == 1

    def test_load_dynamic_module_in_grandchild_process(self):
        # Make sure that when loaded, a dynamic module preserves its dynamic
        # property. Otherwise, this will lead to an ImportError if pickled in
        # the child process and reloaded in another one.

        # We create a new dynamic module
        mod = types.ModuleType('mod')
        code = '''
        x = 1
        '''
        exec(textwrap.dedent(code), mod.__dict__)

        # This script will be ran in a separate child process. It will import
        # the pickled dynamic module, and then re-pickle it under a new name.
        # Finally, it will create a child process that will load the re-pickled
        # dynamic module.
        parent_process_module_file = os.path.join(
            self.tmpdir, 'dynamic_module_from_parent_process.pkl')
        child_process_module_file = os.path.join(
            self.tmpdir, 'dynamic_module_from_child_process.pkl')
        child_process_script = '''
            from cloudpickle.compat import pickle
            import textwrap

            import cloudpickle
            from testutils import assert_run_python_script


            child_of_child_process_script = {child_of_child_process_script}

            with open('{parent_process_module_file}', 'rb') as f:
                mod = pickle.load(f)

            with open('{child_process_module_file}', 'wb') as f:
                cloudpickle.dump(mod, f, protocol={protocol})

            assert_run_python_script(textwrap.dedent(child_of_child_process_script))
            '''

        # The script ran by the process created by the child process
        child_of_child_process_script = """ '''
                from cloudpickle.compat import pickle
                with open('{child_process_module_file}','rb') as fid:
                    mod = pickle.load(fid)
                ''' """

        # Filling the two scripts with the pickled modules filepaths and,
        # for the first child process, the script to be executed by its
        # own child process.
        child_of_child_process_script = child_of_child_process_script.format(
                child_process_module_file=child_process_module_file)

        child_process_script = child_process_script.format(
            parent_process_module_file=_escape(parent_process_module_file),
            child_process_module_file=_escape(child_process_module_file),
            child_of_child_process_script=_escape(child_of_child_process_script),
            protocol=self.protocol)

        try:
            with open(parent_process_module_file, 'wb') as fid:
                cloudpickle.dump(mod, fid, protocol=self.protocol)

            assert_run_python_script(textwrap.dedent(child_process_script))

        finally:
            # Remove temporary created files
            if os.path.exists(parent_process_module_file):
                os.unlink(parent_process_module_file)
            if os.path.exists(child_process_module_file):
                os.unlink(child_process_module_file)

    def test_correct_globals_import(self):
        def nested_function(x):
            return x + 1

        def unwanted_function(x):
            return math.exp(x)

        def my_small_function(x, y):
            return nested_function(x) + y

        b = cloudpickle.dumps(my_small_function, protocol=self.protocol)

        # Make sure that the pickle byte string only includes the definition
        # of my_small_function and its dependency nested_function while
        # extra functions and modules such as unwanted_function and the math
        # module are not included so as to keep the pickle payload as
        # lightweight as possible.

        assert b'my_small_function' in b
        assert b'nested_function' in b

        assert b'unwanted_function' not in b
        assert b'math' not in b

<<<<<<< HEAD
    def test_is_dynamic_module(self):
        from cloudpickle.compat import pickle
=======
    def test_module_importability(self):
        import pickle  # decouple this test from global imports
>>>>>>> 46405e5c
        import os.path
        import distutils
        import distutils.ccompiler

        assert _is_importable(pickle)
        assert _is_importable(os.path)  # fake (aliased) module
        assert _is_importable(distutils)  # package
        assert _is_importable(distutils.ccompiler)  # module in package

        dynamic_module = types.ModuleType('dynamic_module')
        assert not _is_importable(dynamic_module)

        if platform.python_implementation() == 'PyPy':
            import _codecs
            assert _is_importable(_codecs)

        # #354: Check that modules created dynamically during the import of
        # their parent modules are considered importable by cloudpickle.
        # See the mod_with_dynamic_submodule documentation for more
        # details of this use case.
        import _cloudpickle_testpkg.mod.dynamic_submodule as m
        assert _is_importable(m)
        assert pickle_depickle(m, protocol=self.protocol) is m

        # Check for similar behavior for a module that cannot be imported by
        # attribute lookup.
        from _cloudpickle_testpkg.mod import dynamic_submodule_two as m2
        # Note: import _cloudpickle_testpkg.mod.dynamic_submodule_two as m2
        # works only for Python 3.7+
        assert _is_importable(m2)
        assert pickle_depickle(m2, protocol=self.protocol) is m2

        # Submodule_three is a dynamic module only importable via module lookup
        with pytest.raises(ImportError):
            import _cloudpickle_testpkg.mod.submodule_three  # noqa
        from _cloudpickle_testpkg.mod import submodule_three as m3
        assert not _is_importable(m3)

        # This module cannot be pickled using attribute lookup (as it does not
        # have a `__module__` attribute like classes and functions.
        assert not hasattr(m3, '__module__')
        depickled_m3 = pickle_depickle(m3, protocol=self.protocol)
        assert depickled_m3 is not m3
        assert m3.f(1) == depickled_m3.f(1)

        # Do the same for an importable dynamic submodule inside a dynamic
        # module inside a file-backed module.
        import _cloudpickle_testpkg.mod.dynamic_submodule.dynamic_subsubmodule as sm  # noqa
        assert _is_importable(sm)
        assert pickle_depickle(sm, protocol=self.protocol) is sm

        expected = "cannot check importability of object instances"
        with pytest.raises(TypeError, match=expected):
            _is_importable(object())

    def test_Ellipsis(self):
        self.assertEqual(Ellipsis,
                         pickle_depickle(Ellipsis, protocol=self.protocol))

    def test_NotImplemented(self):
        ExcClone = pickle_depickle(NotImplemented, protocol=self.protocol)
        self.assertEqual(NotImplemented, ExcClone)

    def test_NoneType(self):
        res = pickle_depickle(type(None), protocol=self.protocol)
        self.assertEqual(type(None), res)

    def test_EllipsisType(self):
        res = pickle_depickle(type(Ellipsis), protocol=self.protocol)
        self.assertEqual(type(Ellipsis), res)

    def test_NotImplementedType(self):
        res = pickle_depickle(type(NotImplemented), protocol=self.protocol)
        self.assertEqual(type(NotImplemented), res)

    def test_builtin_function(self):
        # Note that builtin_function_or_method are special-cased by cloudpickle
        # only in python2.

        # builtin function from the __builtin__ module
        assert pickle_depickle(zip, protocol=self.protocol) is zip

        from os import mkdir
        # builtin function from a "regular" module
        assert pickle_depickle(mkdir, protocol=self.protocol) is mkdir

    @pytest.mark.skipif(platform.python_implementation() == 'PyPy' and
                        sys.version_info[:2] == (3, 5),
                        reason="bug of pypy3.5 in builtin-type constructors")
    def test_builtin_type_constructor(self):
        # Due to a bug in pypy3.5, cloudpickling builtin-type constructors
        # fails. This test makes sure that cloudpickling builtin-type
        # constructors works for all other python versions/implementation.

        # pickle_depickle some builtin methods of the __builtin__ module
        for t in list, tuple, set, frozenset, dict, object:
            cloned_new = pickle_depickle(t.__new__, protocol=self.protocol)
            assert isinstance(cloned_new(t), t)

    # The next 4 tests cover all cases into which builtin python methods can
    # appear.
    # There are 4 kinds of method: 'classic' methods, classmethods,
    # staticmethods and slotmethods. They will appear under different types
    # depending on whether they are called from the __dict__ of their
    # class, their class itself, or an instance of their class. This makes
    # 12 total combinations.
    # This discussion and the following tests are relevant for the CPython
    # implementation only. In PyPy, there is no builtin method or builtin
    # function types/flavours. The only way into which a builtin method can be
    # identified is with it's builtin-code __code__ attribute.

    def test_builtin_classicmethod(self):
        obj = 1.5  # float object

        bound_classicmethod = obj.hex  # builtin_function_or_method
        unbound_classicmethod = type(obj).hex  # method_descriptor
        clsdict_classicmethod = type(obj).__dict__['hex']  # method_descriptor

        assert unbound_classicmethod is clsdict_classicmethod

        depickled_bound_meth = pickle_depickle(
            bound_classicmethod, protocol=self.protocol)
        depickled_unbound_meth = pickle_depickle(
            unbound_classicmethod, protocol=self.protocol)
        depickled_clsdict_meth = pickle_depickle(
            clsdict_classicmethod, protocol=self.protocol)

        # No identity on the bound methods they are bound to different float
        # instances
        assert depickled_bound_meth() == bound_classicmethod()
        assert depickled_unbound_meth is unbound_classicmethod
        assert depickled_clsdict_meth is clsdict_classicmethod


    def test_builtin_classmethod(self):
        obj = 1.5  # float object

        bound_clsmethod = obj.fromhex  # builtin_function_or_method
        unbound_clsmethod = type(obj).fromhex  # builtin_function_or_method
        clsdict_clsmethod = type(
            obj).__dict__['fromhex']  # classmethod_descriptor

        depickled_bound_meth = pickle_depickle(
            bound_clsmethod, protocol=self.protocol)
        depickled_unbound_meth = pickle_depickle(
            unbound_clsmethod, protocol=self.protocol)
        depickled_clsdict_meth = pickle_depickle(
            clsdict_clsmethod, protocol=self.protocol)

        # float.fromhex takes a string as input.
        arg = "0x1"

        # Identity on both the bound and the unbound methods cannot be
        # tested: the bound methods are bound to different objects, and the
        # unbound methods are actually recreated at each call.
        assert depickled_bound_meth(arg) == bound_clsmethod(arg)
        assert depickled_unbound_meth(arg) == unbound_clsmethod(arg)

        if platform.python_implementation() == 'CPython':
            # Roundtripping a classmethod_descriptor results in a
            # builtin_function_or_method (CPython upstream issue).
            assert depickled_clsdict_meth(arg) == clsdict_clsmethod(float, arg)
        if platform.python_implementation() == 'PyPy':
            # builtin-classmethods are simple classmethod in PyPy (not
            # callable). We test equality of types and the functionality of the
            # __func__ attribute instead. We do not test the the identity of
            # the functions as __func__ attributes of classmethods are not
            # pickleable and must be reconstructed at depickling time.
            assert type(depickled_clsdict_meth) == type(clsdict_clsmethod)
            assert depickled_clsdict_meth.__func__(
                float, arg) == clsdict_clsmethod.__func__(float, arg)

    def test_builtin_slotmethod(self):
        obj = 1.5  # float object

        bound_slotmethod = obj.__repr__  # method-wrapper
        unbound_slotmethod = type(obj).__repr__  # wrapper_descriptor
        clsdict_slotmethod = type(obj).__dict__['__repr__']  # ditto

        depickled_bound_meth = pickle_depickle(
            bound_slotmethod, protocol=self.protocol)
        depickled_unbound_meth = pickle_depickle(
            unbound_slotmethod, protocol=self.protocol)
        depickled_clsdict_meth = pickle_depickle(
            clsdict_slotmethod, protocol=self.protocol)

        # No identity tests on the bound slotmethod are they are bound to
        # different float instances
        assert depickled_bound_meth() == bound_slotmethod()
        assert depickled_unbound_meth is unbound_slotmethod
        assert depickled_clsdict_meth is clsdict_slotmethod

    @pytest.mark.skipif(
        platform.python_implementation() == "PyPy",
        reason="No known staticmethod example in the pypy stdlib")
    def test_builtin_staticmethod(self):
        obj = "foo"  # str object

        bound_staticmethod = obj.maketrans  # builtin_function_or_method
        unbound_staticmethod = type(obj).maketrans  # ditto
        clsdict_staticmethod = type(obj).__dict__['maketrans']  # staticmethod

        assert bound_staticmethod is unbound_staticmethod

        depickled_bound_meth = pickle_depickle(
            bound_staticmethod, protocol=self.protocol)
        depickled_unbound_meth = pickle_depickle(
            unbound_staticmethod, protocol=self.protocol)
        depickled_clsdict_meth = pickle_depickle(
            clsdict_staticmethod, protocol=self.protocol)

        assert depickled_bound_meth is bound_staticmethod
        assert depickled_unbound_meth is unbound_staticmethod

        # staticmethod objects are recreated at depickling time, but the
        # underlying __func__ object is pickled by attribute.
        assert depickled_clsdict_meth.__func__ is clsdict_staticmethod.__func__
        type(depickled_clsdict_meth) is type(clsdict_staticmethod)

    @pytest.mark.skipif(tornado is None,
                        reason="test needs Tornado installed")
    def test_tornado_coroutine(self):
        # Pickling a locally defined coroutine function
        from tornado import gen, ioloop

        @gen.coroutine
        def f(x, y):
            yield gen.sleep(x)
            raise gen.Return(y + 1)

        @gen.coroutine
        def g(y):
            res = yield f(0.01, y)
            raise gen.Return(res + 1)

        data = cloudpickle.dumps([g, g], protocol=self.protocol)
        f = g = None
        g2, g3 = pickle.loads(data)
        self.assertTrue(g2 is g3)
        loop = ioloop.IOLoop.current()
        res = loop.run_sync(functools.partial(g2, 5))
        self.assertEqual(res, 7)

    def test_extended_arg(self):
        # Functions with more than 65535 global vars prefix some global
        # variable references with the EXTENDED_ARG opcode.
        nvars = 65537 + 258
        names = ['g%d' % i for i in range(1, nvars)]
        r = random.Random(42)
        d = {name: r.randrange(100) for name in names}
        # def f(x):
        #     x = g1, g2, ...
        #     return zlib.crc32(bytes(bytearray(x)))
        code = """
        import zlib

        def f():
            x = {tup}
            return zlib.crc32(bytes(bytearray(x)))
        """.format(tup=', '.join(names))
        exec(textwrap.dedent(code), d, d)
        f = d['f']
        res = f()
        data = cloudpickle.dumps([f, f], protocol=self.protocol)
        d = f = None
        f2, f3 = pickle.loads(data)
        self.assertTrue(f2 is f3)
        self.assertEqual(f2(), res)

    def test_submodule(self):
        # Function that refers (by attribute) to a sub-module of a package.

        # Choose any module NOT imported by __init__ of its parent package
        # examples in standard library include:
        # - http.cookies, unittest.mock, curses.textpad, xml.etree.ElementTree

        global xml # imitate performing this import at top of file
        import xml.etree.ElementTree
        def example():
            x = xml.etree.ElementTree.Comment # potential AttributeError

        s = cloudpickle.dumps(example, protocol=self.protocol)

        # refresh the environment, i.e., unimport the dependency
        del xml
        for item in list(sys.modules):
            if item.split('.')[0] == 'xml':
                del sys.modules[item]

        # deserialise
        f = pickle.loads(s)
        f() # perform test for error

    def test_submodule_closure(self):
        # Same as test_submodule except the package is not a global
        def scope():
            import xml.etree.ElementTree
            def example():
                x = xml.etree.ElementTree.Comment # potential AttributeError
            return example
        example = scope()

        s = cloudpickle.dumps(example, protocol=self.protocol)

        # refresh the environment (unimport dependency)
        for item in list(sys.modules):
            if item.split('.')[0] == 'xml':
                del sys.modules[item]

        f = cloudpickle.loads(s)
        f() # test

    def test_multiprocess(self):
        # running a function pickled by another process (a la dask.distributed)
        def scope():
            def example():
                x = xml.etree.ElementTree.Comment
            return example
        global xml
        import xml.etree.ElementTree
        example = scope()

        s = cloudpickle.dumps(example, protocol=self.protocol)

        # choose "subprocess" rather than "multiprocessing" because the latter
        # library uses fork to preserve the parent environment.
        command = ("import base64; "
                   "from cloudpickle.compat import pickle; "
                   "pickle.loads(base64.b32decode('" +
                   base64.b32encode(s).decode('ascii') +
                   "'))()")
        assert not subprocess.call([sys.executable, '-c', command])

    def test_import(self):
        # like test_multiprocess except subpackage modules referenced directly
        # (unlike test_submodule)
        global etree
        def scope():
            import xml.etree as foobar
            def example():
                x = etree.Comment
                x = foobar.ElementTree
            return example
        example = scope()
        import xml.etree.ElementTree as etree

        s = cloudpickle.dumps(example, protocol=self.protocol)

        command = ("import base64; "
                   "from cloudpickle.compat import pickle; "
                   "pickle.loads(base64.b32decode('" +
                   base64.b32encode(s).decode('ascii') +
                   "'))()")
        assert not subprocess.call([sys.executable, '-c', command])

    def test_cell_manipulation(self):
        cell = _make_empty_cell()

        with pytest.raises(ValueError):
            cell.cell_contents

        ob = object()
        cell_set(cell, ob)
        self.assertTrue(
            cell.cell_contents is ob,
            msg='cell contents not set correctly',
        )

    def check_logger(self, name):
        logger = logging.getLogger(name)
        pickled = pickle_depickle(logger, protocol=self.protocol)
        self.assertTrue(pickled is logger, (pickled, logger))

        dumped = cloudpickle.dumps(logger)

        code = """if 1:
            import base64, cloudpickle, logging

            logging.basicConfig(level=logging.INFO)
            logger = cloudpickle.loads(base64.b32decode(b'{}'))
            logger.info('hello')
            """.format(base64.b32encode(dumped).decode('ascii'))
        proc = subprocess.Popen([sys.executable, "-W ignore", "-c", code],
                                stdout=subprocess.PIPE,
                                stderr=subprocess.STDOUT)
        out, _ = proc.communicate()
        self.assertEqual(proc.wait(), 0)
        self.assertEqual(out.strip().decode(),
                         'INFO:{}:hello'.format(logger.name))

    def test_logger(self):
        # logging.RootLogger object
        self.check_logger(None)
        # logging.Logger object
        self.check_logger('cloudpickle.dummy_test_logger')

    def test_getset_descriptor(self):
        assert isinstance(float.real, types.GetSetDescriptorType)
        depickled_descriptor = pickle_depickle(float.real)
        self.assertIs(depickled_descriptor, float.real)

    def test_abc_cache_not_pickled(self):
        # cloudpickle issue #302: make sure that cloudpickle does not pickle
        # the caches populated during instance/subclass checks of abc.ABCMeta
        # instances.
        MyClass = abc.ABCMeta('MyClass', (), {})

        class MyUnrelatedClass:
            pass

        class MyRelatedClass:
            pass

        MyClass.register(MyRelatedClass)

        assert not issubclass(MyUnrelatedClass, MyClass)
        assert issubclass(MyRelatedClass, MyClass)

        s = cloudpickle.dumps(MyClass)

        assert b"MyUnrelatedClass" not in s
        assert b"MyRelatedClass" in s

        depickled_class = cloudpickle.loads(s)
        assert not issubclass(MyUnrelatedClass, depickled_class)
        assert issubclass(MyRelatedClass, depickled_class)

    def test_abc(self):

        class AbstractClass(abc.ABC):
            @abc.abstractmethod
            def some_method(self):
                """A method"""

            @classmethod
            @abc.abstractmethod
            def some_classmethod(cls):
                """A classmethod"""

            @staticmethod
            @abc.abstractmethod
            def some_staticmethod():
                """A staticmethod"""

        class ConcreteClass(AbstractClass):
            def some_method(self):
                return 'it works!'

            @classmethod
            def some_classmethod(cls):
                assert cls == ConcreteClass
                return 'it works!'

            @staticmethod
            def some_staticmethod():
                return 'it works!'

        # This abstract class is locally defined so we can safely register
        # tuple in it to verify the unpickled class also register tuple.
        AbstractClass.register(tuple)

        concrete_instance = ConcreteClass()
        depickled_base = pickle_depickle(AbstractClass, protocol=self.protocol)
        depickled_class = pickle_depickle(ConcreteClass,
                                          protocol=self.protocol)
        depickled_instance = pickle_depickle(concrete_instance)

        assert issubclass(tuple, AbstractClass)
        assert issubclass(tuple, depickled_base)

        self.assertEqual(depickled_class().some_method(), 'it works!')
        self.assertEqual(depickled_instance.some_method(), 'it works!')

        self.assertEqual(depickled_class.some_classmethod(), 'it works!')
        self.assertEqual(depickled_instance.some_classmethod(), 'it works!')

        self.assertEqual(depickled_class().some_staticmethod(), 'it works!')
        self.assertEqual(depickled_instance.some_staticmethod(), 'it works!')
        self.assertRaises(TypeError, depickled_base)

        class DepickledBaseSubclass(depickled_base):
            def some_method(self):
                return 'it works for realz!'

            @classmethod
            def some_classmethod(cls):
                assert cls == DepickledBaseSubclass
                return 'it works for realz!'

            @staticmethod
            def some_staticmethod():
                return 'it works for realz!'

        self.assertEqual(DepickledBaseSubclass().some_method(),
                         'it works for realz!')

        class IncompleteBaseSubclass(depickled_base):
            def some_method(self):
                return 'this class lacks some concrete methods'

        self.assertRaises(TypeError, IncompleteBaseSubclass)

    def test_weakset_identity_preservation(self):
        # Test that weaksets don't lose all their inhabitants if they're
        # pickled in a larger data structure that includes other references to
        # their inhabitants.

        class SomeClass(object):
            def __init__(self, x):
                self.x = x

        obj1, obj2, obj3 = SomeClass(1), SomeClass(2), SomeClass(3)

        things = [weakref.WeakSet([obj1, obj2]), obj1, obj2, obj3]
        result = pickle_depickle(things, protocol=self.protocol)

        weakset, depickled1, depickled2, depickled3 = result

        self.assertEqual(depickled1.x, 1)
        self.assertEqual(depickled2.x, 2)
        self.assertEqual(depickled3.x, 3)
        self.assertEqual(len(weakset), 2)

        self.assertEqual(set(weakset), {depickled1, depickled2})

    def test_non_module_object_passing_whichmodule_test(self):
        # https://github.com/cloudpipe/cloudpickle/pull/326: cloudpickle should
        # not try to instrospect non-modules object when trying to discover the
        # module of a function/class. This happenened because codecov injects
        # tuples (and not modules) into sys.modules, but type-checks were not
        # carried out on the entries of sys.modules, causing cloupdickle to
        # then error in unexpected ways
        def func(x):
            return x ** 2

        # Trigger a loop during the execution of whichmodule(func) by
        # explicitly setting the function's module to None
        func.__module__ = None

        class NonModuleObject(object):
            def __ini__(self):
                self.some_attr = None

            def __getattr__(self, name):
                # We whitelist func so that a _whichmodule(func, None) call
                # returns the NonModuleObject instance if a type check on the
                # entries of sys.modules is not carried out, but manipulating
                # this instance thinking it really is a module later on in the
                # pickling process of func errors out
                if name == 'func':
                    return func
                else:
                    raise AttributeError

        non_module_object = NonModuleObject()

        assert func(2) == 4
        assert func is non_module_object.func

        # Any manipulation of non_module_object relying on attribute access
        # will raise an Exception
        with pytest.raises(AttributeError):
            _ = non_module_object.some_attr

        try:
            sys.modules['NonModuleObject'] = non_module_object

            func_module_name = _whichmodule(func, None)
            assert func_module_name != 'NonModuleObject'
            assert func_module_name is None

            depickled_func = pickle_depickle(func, protocol=self.protocol)
            assert depickled_func(2) == 4

        finally:
            sys.modules.pop('NonModuleObject')

    def test_unrelated_faulty_module(self):
        # Check that pickling a dynamically defined function or class does not
        # fail when introspecting the currently loaded modules in sys.modules
        # as long as those faulty modules are unrelated to the class or
        # function we are currently pickling.
        for base_class in (object, types.ModuleType):
            for module_name in ['_missing_module', None]:
                class FaultyModule(base_class):
                    def __getattr__(self, name):
                        # This throws an exception while looking up within
                        # pickle.whichmodule or getattr(module, name, None)
                        raise Exception()

                class Foo(object):
                    __module__ = module_name

                    def foo(self):
                        return "it works!"

                def foo():
                    return "it works!"

                foo.__module__ = module_name

                if base_class is types.ModuleType:  # noqa
                    faulty_module = FaultyModule('_faulty_module')
                else:
                    faulty_module = FaultyModule()
                sys.modules["_faulty_module"] = faulty_module

                try:
                    # Test whichmodule in save_global.
                    self.assertEqual(pickle_depickle(Foo()).foo(), "it works!")

                    # Test whichmodule in save_function.
                    cloned = pickle_depickle(foo, protocol=self.protocol)
                    self.assertEqual(cloned(), "it works!")
                finally:
                    sys.modules.pop("_faulty_module", None)

    def test_dynamic_pytest_module(self):
        # Test case for pull request https://github.com/cloudpipe/cloudpickle/pull/116
        import py

        def f():
            s = py.builtin.set([1])
            return s.pop()

        # some setup is required to allow pytest apimodules to be correctly
        # serializable.
        from cloudpickle import CloudPickler
        from cloudpickle import cloudpickle_fast as cp_fast
        CloudPickler.dispatch_table[type(py.builtin)] = cp_fast._module_reduce

        g = cloudpickle.loads(cloudpickle.dumps(f, protocol=self.protocol))

        result = g()
        self.assertEqual(1, result)

    def test_function_module_name(self):
        func = lambda x: x
        cloned = pickle_depickle(func, protocol=self.protocol)
        self.assertEqual(cloned.__module__, func.__module__)

    def test_function_qualname(self):
        def func(x):
            return x
        # Default __qualname__ attribute (Python 3 only)
        if hasattr(func, '__qualname__'):
            cloned = pickle_depickle(func, protocol=self.protocol)
            self.assertEqual(cloned.__qualname__, func.__qualname__)

        # Mutated __qualname__ attribute
        func.__qualname__ = '<modifiedlambda>'
        cloned = pickle_depickle(func, protocol=self.protocol)
        self.assertEqual(cloned.__qualname__, func.__qualname__)

    def test_property(self):
        # Note that the @property decorator only has an effect on new-style
        # classes.
        class MyObject(object):
            _read_only_value = 1
            _read_write_value = 1

            @property
            def read_only_value(self):
                "A read-only attribute"
                return self._read_only_value

            @property
            def read_write_value(self):
                return self._read_write_value

            @read_write_value.setter
            def read_write_value(self, value):
                self._read_write_value = value



        my_object = MyObject()

        assert my_object.read_only_value == 1
        assert MyObject.read_only_value.__doc__ == "A read-only attribute"

        with pytest.raises(AttributeError):
            my_object.read_only_value = 2
        my_object.read_write_value = 2

        depickled_obj = pickle_depickle(my_object)

        assert depickled_obj.read_only_value == 1
        assert depickled_obj.read_write_value == 2

        # make sure the depickled read_only_value attribute is still read-only
        with pytest.raises(AttributeError):
            my_object.read_only_value = 2

        # make sure the depickled read_write_value attribute is writeable
        depickled_obj.read_write_value = 3
        assert depickled_obj.read_write_value == 3
        type(depickled_obj).read_only_value.__doc__ == "A read-only attribute"


    def test_namedtuple(self):
        MyTuple = collections.namedtuple('MyTuple', ['a', 'b', 'c'])
        t1 = MyTuple(1, 2, 3)
        t2 = MyTuple(3, 2, 1)

        depickled_t1, depickled_MyTuple, depickled_t2 = pickle_depickle(
            [t1, MyTuple, t2], protocol=self.protocol)

        assert isinstance(depickled_t1, MyTuple)
        assert depickled_t1 == t1
        assert depickled_MyTuple is MyTuple
        assert isinstance(depickled_t2, MyTuple)
        assert depickled_t2 == t2

    def test_interactively_defined_function(self):
        # Check that callables defined in the __main__ module of a Python
        # script (or jupyter kernel) can be pickled / unpickled / executed.
        code = """\
        from testutils import subprocess_pickle_echo

        CONSTANT = 42

        class Foo(object):

            def method(self, x):
                return x

        foo = Foo()

        def f0(x):
            return x ** 2

        def f1():
            return Foo

        def f2(x):
            return Foo().method(x)

        def f3():
            return Foo().method(CONSTANT)

        def f4(x):
            return foo.method(x)

        def f5(x):
            # Recursive call to a dynamically defined function.
            if x <= 0:
                return f4(x)
            return f5(x - 1) + 1

        cloned = subprocess_pickle_echo(lambda x: x**2, protocol={protocol})
        assert cloned(3) == 9

        cloned = subprocess_pickle_echo(f0, protocol={protocol})
        assert cloned(3) == 9

        cloned = subprocess_pickle_echo(Foo, protocol={protocol})
        assert cloned().method(2) == Foo().method(2)

        cloned = subprocess_pickle_echo(Foo(), protocol={protocol})
        assert cloned.method(2) == Foo().method(2)

        cloned = subprocess_pickle_echo(f1, protocol={protocol})
        assert cloned()().method('a') == f1()().method('a')

        cloned = subprocess_pickle_echo(f2, protocol={protocol})
        assert cloned(2) == f2(2)

        cloned = subprocess_pickle_echo(f3, protocol={protocol})
        assert cloned() == f3()

        cloned = subprocess_pickle_echo(f4, protocol={protocol})
        assert cloned(2) == f4(2)

        cloned = subprocess_pickle_echo(f5, protocol={protocol})
        assert cloned(7) == f5(7) == 7
        """.format(protocol=self.protocol)
        assert_run_python_script(textwrap.dedent(code))

    def test_interactively_defined_global_variable(self):
        # Check that callables defined in the __main__ module of a Python
        # script (or jupyter kernel) correctly retrieve global variables.
        code_template = """\
        from testutils import subprocess_pickle_echo
        from cloudpickle import dumps, loads

        def local_clone(obj, protocol=None):
            return loads(dumps(obj, protocol=protocol))

        VARIABLE = "default_value"

        def f0():
            global VARIABLE
            VARIABLE = "changed_by_f0"

        def f1():
            return VARIABLE

        assert f0.__globals__ is f1.__globals__

        # pickle f0 and f1 inside the same pickle_string
        cloned_f0, cloned_f1 = {clone_func}([f0, f1], protocol={protocol})

        # cloned_f0 and cloned_f1 now share a global namespace that is isolated
        # from any previously existing namespace
        assert cloned_f0.__globals__ is cloned_f1.__globals__
        assert cloned_f0.__globals__ is not f0.__globals__

        # pickle f1 another time, but in a new pickle string
        pickled_f1 = dumps(f1, protocol={protocol})

        # Change the value of the global variable in f0's new global namespace
        cloned_f0()

        # thanks to cloudpickle isolation, depickling and calling f0 and f1
        # should not affect the globals of already existing modules
        assert VARIABLE == "default_value", VARIABLE

        # Ensure that cloned_f1 and cloned_f0 share the same globals, as f1 and
        # f0 shared the same globals at pickling time, and cloned_f1 was
        # depickled from the same pickle string as cloned_f0
        shared_global_var = cloned_f1()
        assert shared_global_var == "changed_by_f0", shared_global_var

        # f1 is unpickled another time, but because it comes from another
        # pickle string than pickled_f1 and pickled_f0, it will not share the
        # same globals as the latter two.
        new_cloned_f1 = loads(pickled_f1)
        assert new_cloned_f1.__globals__ is not cloned_f1.__globals__
        assert new_cloned_f1.__globals__ is not f1.__globals__

        # get the value of new_cloned_f1's VARIABLE
        new_global_var = new_cloned_f1()
        assert new_global_var == "default_value", new_global_var
        """
        for clone_func in ['local_clone', 'subprocess_pickle_echo']:
            code = code_template.format(protocol=self.protocol,
                                        clone_func=clone_func)
            assert_run_python_script(textwrap.dedent(code))

    def test_closure_interacting_with_a_global_variable(self):
        global _TEST_GLOBAL_VARIABLE
        assert _TEST_GLOBAL_VARIABLE == "default_value"
        orig_value = _TEST_GLOBAL_VARIABLE
        try:
            def f0():
                global _TEST_GLOBAL_VARIABLE
                _TEST_GLOBAL_VARIABLE = "changed_by_f0"

            def f1():
                return _TEST_GLOBAL_VARIABLE

            # pickle f0 and f1 inside the same pickle_string
            cloned_f0, cloned_f1 = pickle_depickle([f0, f1],
                                                   protocol=self.protocol)

            # cloned_f0 and cloned_f1 now share a global namespace that is
            # isolated from any previously existing namespace
            assert cloned_f0.__globals__ is cloned_f1.__globals__
            assert cloned_f0.__globals__ is not f0.__globals__

            # pickle f1 another time, but in a new pickle string
            pickled_f1 = cloudpickle.dumps(f1, protocol=self.protocol)

            # Change the global variable's value in f0's new global namespace
            cloned_f0()

            # depickling f0 and f1 should not affect the globals of already
            # existing modules
            assert _TEST_GLOBAL_VARIABLE == "default_value"

            # Ensure that cloned_f1 and cloned_f0 share the same globals, as f1
            # and f0 shared the same globals at pickling time, and cloned_f1
            # was depickled from the same pickle string as cloned_f0
            shared_global_var = cloned_f1()
            assert shared_global_var == "changed_by_f0", shared_global_var

            # f1 is unpickled another time, but because it comes from another
            # pickle string than pickled_f1 and pickled_f0, it will not share
            # the same globals as the latter two.
            new_cloned_f1 = pickle.loads(pickled_f1)
            assert new_cloned_f1.__globals__ is not cloned_f1.__globals__
            assert new_cloned_f1.__globals__ is not f1.__globals__

            # get the value of new_cloned_f1's VARIABLE
            new_global_var = new_cloned_f1()
            assert new_global_var == "default_value", new_global_var
        finally:
            _TEST_GLOBAL_VARIABLE = orig_value

    def test_interactive_remote_function_calls(self):
        code = """if __name__ == "__main__":
        from testutils import subprocess_worker

        def interactive_function(x):
            return x + 1

        with subprocess_worker(protocol={protocol}) as w:

            assert w.run(interactive_function, 41) == 42

            # Define a new function that will call an updated version of
            # the previously called function:

            def wrapper_func(x):
                return interactive_function(x)

            def interactive_function(x):
                return x - 1

            # The change in the definition of interactive_function in the main
            # module of the main process should be reflected transparently
            # in the worker process: the worker process does not recall the
            # previous definition of `interactive_function`:

            assert w.run(wrapper_func, 41) == 40
        """.format(protocol=self.protocol)
        assert_run_python_script(code)

    def test_interactive_remote_function_calls_no_side_effect(self):
        code = """if __name__ == "__main__":
        from testutils import subprocess_worker
        import sys

        with subprocess_worker(protocol={protocol}) as w:

            GLOBAL_VARIABLE = 0

            class CustomClass(object):

                def mutate_globals(self):
                    global GLOBAL_VARIABLE
                    GLOBAL_VARIABLE += 1
                    return GLOBAL_VARIABLE

            custom_object = CustomClass()
            assert w.run(custom_object.mutate_globals) == 1

            # The caller global variable is unchanged in the main process.

            assert GLOBAL_VARIABLE == 0

            # Calling the same function again starts again from zero. The
            # worker process is stateless: it has no memory of the past call:

            assert w.run(custom_object.mutate_globals) == 1

            # The symbols defined in the main process __main__ module are
            # not set in the worker process main module to leave the worker
            # as stateless as possible:

            def is_in_main(name):
                return hasattr(sys.modules["__main__"], name)

            assert is_in_main("CustomClass")
            assert not w.run(is_in_main, "CustomClass")

            assert is_in_main("GLOBAL_VARIABLE")
            assert not w.run(is_in_main, "GLOBAL_VARIABLE")

        """.format(protocol=self.protocol)
        assert_run_python_script(code)

    def test_interactive_dynamic_type_and_remote_instances(self):
        code = """if __name__ == "__main__":
        from testutils import subprocess_worker

        with subprocess_worker(protocol={protocol}) as w:

            class CustomCounter:
                def __init__(self):
                    self.count = 0
                def increment(self):
                    self.count += 1
                    return self

            counter = CustomCounter().increment()
            assert counter.count == 1

            returned_counter = w.run(counter.increment)
            assert returned_counter.count == 2, returned_counter.count

            # Check that the class definition of the returned instance was
            # matched back to the original class definition living in __main__.

            assert isinstance(returned_counter, CustomCounter)

            # Check that memoization does not break provenance tracking:

            def echo(*args):
                return args

            C1, C2, c1, c2 = w.run(echo, CustomCounter, CustomCounter,
                                   CustomCounter(), returned_counter)
            assert C1 is CustomCounter
            assert C2 is CustomCounter
            assert isinstance(c1, CustomCounter)
            assert isinstance(c2, CustomCounter)

        """.format(protocol=self.protocol)
        assert_run_python_script(code)

    def test_interactive_dynamic_type_and_stored_remote_instances(self):
        """Simulate objects stored on workers to check isinstance semantics

        Such instances stored in the memory of running worker processes are
        similar to dask-distributed futures for instance.
        """
        code = """if __name__ == "__main__":
        import cloudpickle, uuid
        from testutils import subprocess_worker

        with subprocess_worker(protocol={protocol}) as w:

            class A:
                '''Original class definition'''
                pass

            def store(x):
                storage = getattr(cloudpickle, "_test_storage", None)
                if storage is None:
                    storage = cloudpickle._test_storage = dict()
                obj_id = uuid.uuid4().hex
                storage[obj_id] = x
                return obj_id

            def lookup(obj_id):
                return cloudpickle._test_storage[obj_id]

            id1 = w.run(store, A())

            # The stored object on the worker is matched to a singleton class
            # definition thanks to provenance tracking:
            assert w.run(lambda obj_id: isinstance(lookup(obj_id), A), id1)

            # Retrieving the object from the worker yields a local copy that
            # is matched back the local class definition this instance
            # originally stems from.
            assert isinstance(w.run(lookup, id1), A)

            # Changing the local class definition should be taken into account
            # in all subsequent calls. In particular the old instances on the
            # worker do not map back to the new class definition, neither on
            # the worker itself, nor locally on the main program when the old
            # instance is retrieved:

            class A:
                '''Updated class definition'''
                pass

            assert not w.run(lambda obj_id: isinstance(lookup(obj_id), A), id1)
            retrieved1 = w.run(lookup, id1)
            assert not isinstance(retrieved1, A)
            assert retrieved1.__class__ is not A
            assert retrieved1.__class__.__doc__ == "Original class definition"

            # New instances on the other hand are proper instances of the new
            # class definition everywhere:

            a = A()
            id2 = w.run(store, a)
            assert w.run(lambda obj_id: isinstance(lookup(obj_id), A), id2)
            assert isinstance(w.run(lookup, id2), A)

            # Monkeypatch the class defintion in the main process to a new
            # class method:
            A.echo = lambda cls, x: x

            # Calling this method on an instance will automatically update
            # the remote class definition on the worker to propagate the monkey
            # patch dynamically.
            assert w.run(a.echo, 42) == 42

            # The stored instance can therefore also access the new class
            # method:
            assert w.run(lambda obj_id: lookup(obj_id).echo(43), id2) == 43

        """.format(protocol=self.protocol)
        assert_run_python_script(code)

    @pytest.mark.skipif(platform.python_implementation() == 'PyPy',
                        reason="Skip PyPy because memory grows too much")
    def test_interactive_remote_function_calls_no_memory_leak(self):
        code = """if __name__ == "__main__":
        from testutils import subprocess_worker
        import struct

        with subprocess_worker(protocol={protocol}) as w:

            reference_size = w.memsize()
            assert reference_size > 0


            def make_big_closure(i):
                # Generate a byte string of size 1MB
                itemsize = len(struct.pack("l", 1))
                data = struct.pack("l", i) * (int(1e6) // itemsize)
                def process_data():
                    return len(data)
                return process_data

            for i in range(100):
                func = make_big_closure(i)
                result = w.run(func)
                assert result == int(1e6), result

            import gc
            w.run(gc.collect)

            # By this time the worker process has processed 100MB worth of data
            # passed in the closures. The worker memory size should not have
            # grown by more than a few MB as closures are garbage collected at
            # the end of each remote function call.
            growth = w.memsize() - reference_size

            # For some reason, the memory growth after processing 100MB of
            # data is ~10MB on MacOS, and ~1MB on Linux, so the upper bound on
            # memory growth we use is only tight for MacOS. However,
            # - 10MB is still 10x lower than the expected memory growth in case
            # of a leak (which would be the total size of the processed data,
            # 100MB)
            # - the memory usage growth does not increase if using 10000
            # iterations instead of 100 as used now (100x more data)
            assert growth < 1.5e7, growth

        """.format(protocol=self.protocol)
        assert_run_python_script(code)

    def test_pickle_reraise(self):
        for exc_type in [Exception, ValueError, TypeError, RuntimeError]:
            obj = RaiserOnPickle(exc_type("foo"))
            with pytest.raises((exc_type, pickle.PicklingError)):
                cloudpickle.dumps(obj, protocol=self.protocol)

    def test_unhashable_function(self):
        d = {'a': 1}
        depickled_method = pickle_depickle(d.get, protocol=self.protocol)
        self.assertEqual(depickled_method('a'), 1)
        self.assertEqual(depickled_method('b'), None)

    def test_itertools_count(self):
        counter = itertools.count(1, step=2)

        # advance the counter a bit
        next(counter)
        next(counter)

        new_counter = pickle_depickle(counter, protocol=self.protocol)

        self.assertTrue(counter is not new_counter)

        for _ in range(10):
            self.assertEqual(next(counter), next(new_counter))

    def test_wraps_preserves_function_name(self):
        from functools import wraps

        def f():
            pass

        @wraps(f)
        def g():
            f()

        f2 = pickle_depickle(g, protocol=self.protocol)

        self.assertEqual(f2.__name__, f.__name__)

    def test_wraps_preserves_function_doc(self):
        from functools import wraps

        def f():
            """42"""
            pass

        @wraps(f)
        def g():
            f()

        f2 = pickle_depickle(g, protocol=self.protocol)

        self.assertEqual(f2.__doc__, f.__doc__)

    def test_wraps_preserves_function_annotations(self):
        def f(x):
            pass

        f.__annotations__ = {'x': 1, 'return': float}

        @wraps(f)
        def g(x):
            f(x)

        f2 = pickle_depickle(g, protocol=self.protocol)

        self.assertEqual(f2.__annotations__, f.__annotations__)

    def test_type_hint(self):
        t = typing.Union[list, int]
        assert pickle_depickle(t) == t

    def test_instance_with_slots(self):
        for slots in [["registered_attribute"], "registered_attribute"]:
            class ClassWithSlots(object):
                __slots__ = slots

                def __init__(self):
                    self.registered_attribute = 42

            initial_obj = ClassWithSlots()
            depickled_obj = pickle_depickle(
                initial_obj, protocol=self.protocol)

            for obj in [initial_obj, depickled_obj]:
                self.assertEqual(obj.registered_attribute, 42)
                with pytest.raises(AttributeError):
                    obj.non_registered_attribute = 1

            class SubclassWithSlots(ClassWithSlots):
                def __init__(self):
                    self.unregistered_attribute = 1

            obj = SubclassWithSlots()
            s = cloudpickle.dumps(obj, protocol=self.protocol)
            del SubclassWithSlots
            depickled_obj = cloudpickle.loads(s)
            assert depickled_obj.unregistered_attribute == 1


    @unittest.skipIf(not hasattr(types, "MappingProxyType"),
                     "Old versions of Python do not have this type.")
    def test_mappingproxy(self):
        mp = types.MappingProxyType({"some_key": "some value"})
        assert mp == pickle_depickle(mp, protocol=self.protocol)

    def test_dataclass(self):
        dataclasses = pytest.importorskip("dataclasses")

        DataClass = dataclasses.make_dataclass('DataClass', [('x', int)])
        data = DataClass(x=42)

        pickle_depickle(DataClass, protocol=self.protocol)
        assert data.x == pickle_depickle(data, protocol=self.protocol).x == 42

    def test_locally_defined_enum(self):
        class StringEnum(str, enum.Enum):
            """Enum when all members are also (and must be) strings"""

        class Color(StringEnum):
            """3-element color space"""
            RED = "1"
            GREEN = "2"
            BLUE = "3"

            def is_green(self):
                return self is Color.GREEN

        green1, green2, ClonedColor = pickle_depickle(
            [Color.GREEN, Color.GREEN, Color], protocol=self.protocol)
        assert green1 is green2
        assert green1 is ClonedColor.GREEN
        assert green1 is not ClonedColor.BLUE
        assert isinstance(green1, str)
        assert green1.is_green()

        # cloudpickle systematically tracks provenance of class definitions
        # and ensure reconciliation in case of round trips:
        assert green1 is Color.GREEN
        assert ClonedColor is Color

        green3 = pickle_depickle(Color.GREEN, protocol=self.protocol)
        assert green3 is Color.GREEN

    def test_locally_defined_intenum(self):
        # Try again with a IntEnum defined with the functional API
        DynamicColor = enum.IntEnum("Color", {"RED": 1, "GREEN": 2, "BLUE": 3})

        green1, green2, ClonedDynamicColor = pickle_depickle(
            [DynamicColor.GREEN, DynamicColor.GREEN, DynamicColor],
            protocol=self.protocol)

        assert green1 is green2
        assert green1 is ClonedDynamicColor.GREEN
        assert green1 is not ClonedDynamicColor.BLUE
        assert ClonedDynamicColor is DynamicColor

    def test_interactively_defined_enum(self):
        code = """if __name__ == "__main__":
        from enum import Enum
        from testutils import subprocess_worker

        with subprocess_worker(protocol={protocol}) as w:

            class Color(Enum):
                RED = 1
                GREEN = 2

            def check_positive(x):
                return Color.GREEN if x >= 0 else Color.RED

            result = w.run(check_positive, 1)

            # Check that the returned enum instance is reconciled with the
            # locally defined Color enum type definition:

            assert result is Color.GREEN

            # Check that changing the definition of the Enum class is taken
            # into account on the worker for subsequent calls:

            class Color(Enum):
                RED = 1
                BLUE = 2

            def check_positive(x):
                return Color.BLUE if x >= 0 else Color.RED

            result = w.run(check_positive, 1)
            assert result is Color.BLUE
        """.format(protocol=self.protocol)
        assert_run_python_script(code)

    def test_relative_import_inside_function(self):
        # Make sure relative imports inside round-tripped functions is not
        # broken. This was a bug in cloudpickle versions <= 0.5.3 and was
        # re-introduced in 0.8.0.
        f, g = relative_imports_factory()
        for func, source in zip([f, g], ["module", "package"]):
            # Make sure relative imports are initially working
            assert func() == "hello from a {}!".format(source)

            # Make sure relative imports still work after round-tripping
            cloned_func = pickle_depickle(func, protocol=self.protocol)
            assert cloned_func() == "hello from a {}!".format(source)

    def test_interactively_defined_func_with_keyword_only_argument(self):
        # fixes https://github.com/cloudpipe/cloudpickle/issues/263
        def f(a, *, b=1):
            return a + b

        depickled_f = pickle_depickle(f, protocol=self.protocol)

        for func in (f, depickled_f):
            assert func(2) == 3
            assert func.__kwdefaults__ == {'b': 1}

    @pytest.mark.skipif(not hasattr(types.CodeType, "co_posonlyargcount"),
                        reason="Requires positional-only argument syntax")
    def test_interactively_defined_func_with_positional_only_argument(self):
        # Fixes https://github.com/cloudpipe/cloudpickle/issues/266
        # The source code of this test is bundled in a string and is ran from
        # the __main__ module of a subprocess in order to avoid a SyntaxError
        # in versions of python that do not support positional-only argument
        # syntax.
        code = """
        import pytest
        from cloudpickle import loads, dumps

        def f(a, /, b=1):
            return a + b

        depickled_f = loads(dumps(f, protocol={protocol}))

        for func in (f, depickled_f):
            assert func(2) == 3
            assert func.__code__.co_posonlyargcount == 1
            with pytest.raises(TypeError):
                func(a=2)

        """.format(protocol=self.protocol)
        assert_run_python_script(textwrap.dedent(code))

    def test___reduce___returns_string(self):
        # Non regression test for objects with a __reduce__ method returning a
        # string, meaning "save by attribute using save_global"
        from _cloudpickle_testpkg import some_singleton
        assert some_singleton.__reduce__() == "some_singleton"
        depickled_singleton = pickle_depickle(
            some_singleton, protocol=self.protocol)
        assert depickled_singleton is some_singleton

    def test_cloudpickle_extract_nested_globals(self):
        def function_factory():
            def inner_function():
                global _TEST_GLOBAL_VARIABLE
                return _TEST_GLOBAL_VARIABLE
            return inner_function

        globals_ = cloudpickle.cloudpickle._extract_code_globals(
            function_factory.__code__)
        assert globals_ == {'_TEST_GLOBAL_VARIABLE'}

        depickled_factory = pickle_depickle(function_factory,
                                            protocol=self.protocol)
        inner_func = depickled_factory()
        assert inner_func() == _TEST_GLOBAL_VARIABLE

    def test_recursion_during_pickling(self):
        class A:
            def __getattr__(self, name):
                return getattr(self, name)

        a = A()
        with pytest.raises(pickle.PicklingError, match='recursion'):
            cloudpickle.dumps(a)

    @pytest.mark.skipif(
        sys.version_info < (3, 6),
        reason='numpy does not support pickle protocol 5 on Python 3.5'
    )
    def test_out_of_band_buffers(self):
        if self.protocol < 5:
            pytest.skip("Need Pickle Protocol 5 or later")
        np = pytest.importorskip("numpy")

        class LocallyDefinedClass:
            data = np.zeros(10)

        data_instance = LocallyDefinedClass()
        buffers = []
        pickle_bytes = cloudpickle.dumps(data_instance, protocol=self.protocol,
                                         buffer_callback=buffers.append)
        assert len(buffers) == 1
        reconstructed = pickle.loads(pickle_bytes, buffers=buffers)
        np.testing.assert_allclose(reconstructed.data, data_instance.data)

    def test_pickle_dynamic_typevar(self):
        T = typing.TypeVar('T')
        depickled_T = pickle_depickle(T, protocol=self.protocol)
        attr_list = [
            "__name__", "__bound__", "__constraints__", "__covariant__",
            "__contravariant__"
        ]
        for attr in attr_list:
            assert getattr(T, attr) == getattr(depickled_T, attr)

    @pytest.mark.skipif(
        sys.version_info[:3] == (3, 5, 3),
        reason="TypeVar instances are not weakref-able in Python 3.5.3")
    def test_pickle_dynamic_typevar_tracking(self):
        T = typing.TypeVar("T")
        T2 = subprocess_pickle_echo(T, protocol=self.protocol)
        assert T is T2

    def test_pickle_dynamic_typevar_memoization(self):
        T = typing.TypeVar('T')
        depickled_T1, depickled_T2 = pickle_depickle((T, T),
                                                     protocol=self.protocol)
        assert depickled_T1 is depickled_T2

    def test_pickle_importable_typevar(self):
        from _cloudpickle_testpkg import T
        T1 = pickle_depickle(T, protocol=self.protocol)
        assert T1 is T

        # Standard Library TypeVar
        from typing import AnyStr
        assert AnyStr is pickle_depickle(AnyStr, protocol=self.protocol)

    def test_generic_type(self):
        T = typing.TypeVar('T')

        class C(typing.Generic[T]):
            pass

        assert pickle_depickle(C, protocol=self.protocol) is C

        # Identity is not part of the typing contract: only test for
        # equality instead.
        assert pickle_depickle(C[int], protocol=self.protocol) == C[int]

        with subprocess_worker(protocol=self.protocol) as worker:

            def check_generic(generic, origin, type_value, use_args):
                assert generic.__origin__ is origin

                if sys.version_info >= (3, 5, 3):
                    assert len(origin.__orig_bases__) == 1
                    ob = origin.__orig_bases__[0]
                    assert ob.__origin__ is typing.Generic
                else:  # Python 3.5.[0-1-2], pragma: no cover
                    assert len(origin.__bases__) == 1
                    ob = origin.__bases__[0]

                if use_args:
                    assert len(generic.__args__) == 1
                    assert generic.__args__[0] is type_value
                else:
                    assert len(generic.__parameters__) == 1
                    assert generic.__parameters__[0] is type_value
                assert len(ob.__parameters__) == 1

                return "ok"

            # backward-compat for old Python 3.5 versions that sometimes relies
            # on __parameters__
            use_args = getattr(C[int], '__args__', ()) != ()
            assert check_generic(C[int], C, int, use_args) == "ok"
            assert worker.run(check_generic, C[int], C, int, use_args) == "ok"

    def test_locally_defined_class_with_type_hints(self):
        with subprocess_worker(protocol=self.protocol) as worker:
            for type_ in _all_types_to_test():
                class MyClass:
                    def method(self, arg: type_) -> type_:
                        return arg
                MyClass.__annotations__ = {'attribute': type_}

                def check_annotations(obj, expected_type):
                    assert obj.__annotations__["attribute"] == expected_type
                    assert obj.method.__annotations__["arg"] == expected_type
                    assert (
                        obj.method.__annotations__["return"] == expected_type
                    )
                    return "ok"

                obj = MyClass()
                assert check_annotations(obj, type_) == "ok"
                assert worker.run(check_annotations, obj, type_) == "ok"

    def test_generic_extensions_literal(self):
        typing_extensions = pytest.importorskip('typing_extensions')

        def check_literal_equal(obj1, obj2):
            assert obj1.__values__ == obj2.__values__
            assert type(obj1) == type(obj2) == typing_extensions._LiteralMeta
        literal_objs = [
            typing_extensions.Literal, typing_extensions.Literal['a']
        ]
        for obj in literal_objs:
            depickled_obj = pickle_depickle(obj, protocol=self.protocol)
            if sys.version_info[:3] >= (3, 5, 3):
                assert depickled_obj == obj
            else:
                # __eq__ does not work for Literal objects in early Python 3.5
                check_literal_equal(obj, depickled_obj)

    def test_generic_extensions_final(self):
        typing_extensions = pytest.importorskip('typing_extensions')

        def check_final_equal(obj1, obj2):
            assert obj1.__type__ == obj2.__type__
            assert type(obj1) == type(obj2) == typing_extensions._FinalMeta
        final_objs = [typing_extensions.Final, typing_extensions.Final[int]]

        for obj in final_objs:
            depickled_obj = pickle_depickle(obj, protocol=self.protocol)
            if sys.version_info[:3] >= (3, 5, 3):
                assert depickled_obj == obj
            else:
                # __eq__ does not work for Final objects in early Python 3.5
                check_final_equal(obj, depickled_obj)

    def test_class_annotations(self):
        class C:
            pass
        C.__annotations__ = {'a': int}

        C1 = pickle_depickle(C, protocol=self.protocol)
        assert C1.__annotations__ == C.__annotations__

    def test_function_annotations(self):
        def f(a: int) -> str:
            pass

        f1 = pickle_depickle(f, protocol=self.protocol)
        assert f1.__annotations__ == f.__annotations__


class Protocol2CloudPickleTest(CloudPickleTest):

    protocol = 2


def test_lookup_module_and_qualname_dynamic_typevar():
    T = typing.TypeVar('T')
    module_and_name = _lookup_module_and_qualname(T, name=T.__name__)
    assert module_and_name is None


def test_lookup_module_and_qualname_importable_typevar():
    import _cloudpickle_testpkg
    T = _cloudpickle_testpkg.T
    module_and_name = _lookup_module_and_qualname(T, name=T.__name__)
    assert module_and_name is not None
    module, name = module_and_name
    assert module is _cloudpickle_testpkg
    assert name == 'T'


def test_lookup_module_and_qualname_stdlib_typevar():
    module_and_name = _lookup_module_and_qualname(typing.AnyStr,
                                                  name=typing.AnyStr.__name__)
    assert module_and_name is not None
    module, name = module_and_name
    assert module is typing
    assert name == 'AnyStr'


def _all_types_to_test():
    T = typing.TypeVar('T')

    class C(typing.Generic[T]):
        pass

    types_to_test = [
        C, C[int],
        T, typing.Any, typing.Optional,
        typing.Generic, typing.Union,
        typing.Optional[int],
        typing.Generic[T],
        typing.Callable[[int], typing.Any],
        typing.Callable[..., typing.Any],
        typing.Callable[[], typing.Any],
        typing.Tuple[int, ...],
        typing.Tuple[int, C[int]],
        typing.List[int],
        typing.Dict[int, str],
    ]
    if sys.version_info[:3] >= (3, 5, 3):
        types_to_test.append(typing.ClassVar)
        types_to_test.append(typing.ClassVar[C[int]])
    if sys.version_info >= (3, 5, 4):
        types_to_test.append(typing.NoReturn)
    return types_to_test


if __name__ == '__main__':
    unittest.main()<|MERGE_RESOLUTION|>--- conflicted
+++ resolved
@@ -42,12 +42,8 @@
     tornado = None
 
 import cloudpickle
-<<<<<<< HEAD
 from cloudpickle.compat import pickle
-from cloudpickle.cloudpickle import _is_dynamic
-=======
 from cloudpickle.cloudpickle import _is_importable
->>>>>>> 46405e5c
 from cloudpickle.cloudpickle import _make_empty_cell, cell_set
 from cloudpickle.cloudpickle import _extract_class_dict, _whichmodule
 from cloudpickle.cloudpickle import _lookup_module_and_qualname
@@ -684,13 +680,8 @@
         assert b'unwanted_function' not in b
         assert b'math' not in b
 
-<<<<<<< HEAD
-    def test_is_dynamic_module(self):
-        from cloudpickle.compat import pickle
-=======
     def test_module_importability(self):
-        import pickle  # decouple this test from global imports
->>>>>>> 46405e5c
+        from cloudpickle.compat import pickle  # decouple this test from global imports
         import os.path
         import distutils
         import distutils.ccompiler
