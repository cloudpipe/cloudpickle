from __future__ import division

import abc
import collections
import base64
import functools
import io
import itertools
import logging
import math
from operator import itemgetter, attrgetter
import pickle
import platform
import random
import shutil
import subprocess
import sys
import tempfile
import textwrap
import types
import unittest
import weakref
import os

import pytest

try:
    # try importing numpy and scipy. These are not hard dependencies and
    # tests should be skipped if these modules are not available
    import numpy as np
    import scipy.special as spp
except ImportError:
    np = None
    spp = None

try:
    # Ditto for Tornado
    import tornado
except ImportError:
    tornado = None

import cloudpickle
from cloudpickle.cloudpickle import _is_dynamic
from cloudpickle.cloudpickle import _make_empty_cell, cell_set
from cloudpickle.cloudpickle import _extract_class_dict

from .testutils import subprocess_pickle_echo
from .testutils import assert_run_python_script


_TEST_GLOBAL_VARIABLE = "default_value"


class RaiserOnPickle(object):

    def __init__(self, exc):
        self.exc = exc

    def __reduce__(self):
        raise self.exc


def pickle_depickle(obj, protocol=cloudpickle.DEFAULT_PROTOCOL):
    """Helper function to test whether object pickled with cloudpickle can be
    depickled with pickle
    """
    return pickle.loads(cloudpickle.dumps(obj, protocol=protocol))


def _escape(raw_filepath):
    # Ugly hack to embed filepaths in code templates for windows
    return raw_filepath.replace("\\", r"\\\\")


def test_extract_class_dict():
    class A(int):
        """A docstring"""
        def method(self):
            return "a"

    class B:
        """B docstring"""
        B_CONSTANT = 42

        def method(self):
            return "b"

    class C(A, B):
        C_CONSTANT = 43

        def method_c(self):
            return "c"

    clsdict = _extract_class_dict(C)
    assert sorted(clsdict.keys()) == ["C_CONSTANT", "__doc__", "method_c"]
    assert clsdict["C_CONSTANT"] == 43
    assert clsdict["__doc__"] is None
    assert clsdict["method_c"](C()) == C().method_c()


class CloudPickleTest(unittest.TestCase):

    protocol = cloudpickle.DEFAULT_PROTOCOL

    def setUp(self):
        self.tmpdir = tempfile.mkdtemp(prefix="tmp_cloudpickle_test_")

    def tearDown(self):
        shutil.rmtree(self.tmpdir)

    def test_itemgetter(self):
        d = range(10)
        getter = itemgetter(1)

        getter2 = pickle_depickle(getter, protocol=self.protocol)
        self.assertEqual(getter(d), getter2(d))

        getter = itemgetter(0, 3)
        getter2 = pickle_depickle(getter, protocol=self.protocol)
        self.assertEqual(getter(d), getter2(d))

    def test_attrgetter(self):
        class C(object):
            def __getattr__(self, item):
                return item
        d = C()
        getter = attrgetter("a")
        getter2 = pickle_depickle(getter, protocol=self.protocol)
        self.assertEqual(getter(d), getter2(d))
        getter = attrgetter("a", "b")
        getter2 = pickle_depickle(getter, protocol=self.protocol)
        self.assertEqual(getter(d), getter2(d))

        d.e = C()
        getter = attrgetter("e.a")
        getter2 = pickle_depickle(getter, protocol=self.protocol)
        self.assertEqual(getter(d), getter2(d))
        getter = attrgetter("e.a", "e.b")
        getter2 = pickle_depickle(getter, protocol=self.protocol)
        self.assertEqual(getter(d), getter2(d))

    # Regression test for SPARK-3415
    def test_pickling_file_handles(self):
        out1 = sys.stderr
        out2 = pickle.loads(cloudpickle.dumps(out1, protocol=self.protocol))
        self.assertEqual(out1, out2)

    def test_func_globals(self):
        class Unpicklable(object):
            def __reduce__(self):
                raise Exception("not picklable")

        global exit
        exit = Unpicklable()

        self.assertRaises(Exception, lambda: cloudpickle.dumps(
            exit, protocol=self.protocol))

        def foo():
            sys.exit(0)

        func_code = getattr(foo, '__code__', None)
        if func_code is None:  # PY2 backwards compatibility
            func_code = foo.func_code

        self.assertTrue("exit" in func_code.co_names)
        cloudpickle.dumps(foo)

    def test_buffer(self):
        try:
            buffer_obj = buffer("Hello")
            buffer_clone = pickle_depickle(buffer_obj, protocol=self.protocol)
            self.assertEqual(buffer_clone, str(buffer_obj))
            buffer_obj = buffer("Hello", 2, 3)
            buffer_clone = pickle_depickle(buffer_obj, protocol=self.protocol)
            self.assertEqual(buffer_clone, str(buffer_obj))
        except NameError:  # Python 3 does no longer support buffers
            pass

    def test_memoryview(self):
        buffer_obj = memoryview(b"Hello")
        self.assertEqual(pickle_depickle(buffer_obj, protocol=self.protocol),
                         buffer_obj.tobytes())

    @pytest.mark.skipif(sys.version_info < (3, 4),
                        reason="non-contiguous memoryview not implemented in "
                               "old Python versions")
    def test_sliced_and_non_contiguous_memoryview(self):
        buffer_obj = memoryview(b"Hello!" * 3)[2:15:2]
        self.assertEqual(pickle_depickle(buffer_obj, protocol=self.protocol),
                         buffer_obj.tobytes())

    def test_large_memoryview(self):
        buffer_obj = memoryview(b"Hello!" * int(1e7))
        self.assertEqual(pickle_depickle(buffer_obj, protocol=self.protocol),
                         buffer_obj.tobytes())

    def test_lambda(self):
        self.assertEqual(
                pickle_depickle(lambda: 1, protocol=self.protocol)(), 1)

    def test_nested_lambdas(self):
        a, b = 1, 2
        f1 = lambda x: x + a
        f2 = lambda x: f1(x) // b
        self.assertEqual(pickle_depickle(f2, protocol=self.protocol)(1), 1)

    def test_recursive_closure(self):
        def f1():
            def g():
                return g
            return g

        def f2(base):
            def g(n):
                return base if n <= 1 else n * g(n - 1)
            return g

        g1 = pickle_depickle(f1(), protocol=self.protocol)
        self.assertEqual(g1(), g1)

        g2 = pickle_depickle(f2(2), protocol=self.protocol)
        self.assertEqual(g2(5), 240)

    def test_closure_none_is_preserved(self):
        def f():
            """a function with no closure cells
            """

        self.assertTrue(
            f.__closure__ is None,
            msg='f actually has closure cells!',
        )

        g = pickle_depickle(f, protocol=self.protocol)

        self.assertTrue(
            g.__closure__ is None,
            msg='g now has closure cells even though f does not',
        )

    def test_empty_cell_preserved(self):
        def f():
            if False:  # pragma: no cover
                cell = None

            def g():
                cell  # NameError, unbound free variable

            return g

        g1 = f()
        with pytest.raises(NameError):
            g1()

        g2 = pickle_depickle(g1, protocol=self.protocol)
        with pytest.raises(NameError):
            g2()

    def test_unhashable_closure(self):
        def f():
            s = {1, 2}  # mutable set is unhashable

            def g():
                return len(s)

            return g

        g = pickle_depickle(f(), protocol=self.protocol)
        self.assertEqual(g(), 2)

    def test_dynamically_generated_class_that_uses_super(self):

        class Base(object):
            def method(self):
                return 1

        class Derived(Base):
            "Derived Docstring"
            def method(self):
                return super(Derived, self).method() + 1

        self.assertEqual(Derived().method(), 2)

        # Pickle and unpickle the class.
        UnpickledDerived = pickle_depickle(Derived, protocol=self.protocol)
        self.assertEqual(UnpickledDerived().method(), 2)

        # We have special logic for handling __doc__ because it's a readonly
        # attribute on PyPy.
        self.assertEqual(UnpickledDerived.__doc__, "Derived Docstring")

        # Pickle and unpickle an instance.
        orig_d = Derived()
        d = pickle_depickle(orig_d, protocol=self.protocol)
        self.assertEqual(d.method(), 2)

    def test_cycle_in_classdict_globals(self):

        class C(object):

            def it_works(self):
                return "woohoo!"

        C.C_again = C
        C.instance_of_C = C()

        depickled_C = pickle_depickle(C, protocol=self.protocol)
        depickled_instance = pickle_depickle(C())

        # Test instance of depickled class.
        self.assertEqual(depickled_C().it_works(), "woohoo!")
        self.assertEqual(depickled_C.C_again().it_works(), "woohoo!")
        self.assertEqual(depickled_C.instance_of_C.it_works(), "woohoo!")
        self.assertEqual(depickled_instance.it_works(), "woohoo!")

    @pytest.mark.skipif(sys.version_info >= (3, 4)
                        and sys.version_info < (3, 4, 3),
                        reason="subprocess has a bug in 3.4.0 to 3.4.2")
    def test_locally_defined_function_and_class(self):
        LOCAL_CONSTANT = 42

        def some_function(x, y):
            # Make sure the __builtins__ are not broken (see #211)
            sum(range(10))
            return (x + y) / LOCAL_CONSTANT

        # pickle the function definition
        self.assertEqual(pickle_depickle(some_function, protocol=self.protocol)(41, 1), 1)
        self.assertEqual(pickle_depickle(some_function, protocol=self.protocol)(81, 3), 2)

        hidden_constant = lambda: LOCAL_CONSTANT

        class SomeClass(object):
            """Overly complicated class with nested references to symbols"""
            def __init__(self, value):
                self.value = value

            def one(self):
                return LOCAL_CONSTANT / hidden_constant()

            def some_method(self, x):
                return self.one() + some_function(x, 1) + self.value

        # pickle the class definition
        clone_class = pickle_depickle(SomeClass, protocol=self.protocol)
        self.assertEqual(clone_class(1).one(), 1)
        self.assertEqual(clone_class(5).some_method(41), 7)
        clone_class = subprocess_pickle_echo(SomeClass, protocol=self.protocol)
        self.assertEqual(clone_class(5).some_method(41), 7)

        # pickle the class instances
        self.assertEqual(pickle_depickle(SomeClass(1)).one(), 1)
        self.assertEqual(pickle_depickle(SomeClass(5)).some_method(41), 7)
        new_instance = subprocess_pickle_echo(SomeClass(5),
                                              protocol=self.protocol)
        self.assertEqual(new_instance.some_method(41), 7)

        # pickle the method instances
        self.assertEqual(pickle_depickle(SomeClass(1).one)(), 1)
        self.assertEqual(pickle_depickle(SomeClass(5).some_method)(41), 7)
        new_method = subprocess_pickle_echo(SomeClass(5).some_method,
                                            protocol=self.protocol)
        self.assertEqual(new_method(41), 7)

    def test_partial(self):
        partial_obj = functools.partial(min, 1)
        partial_clone = pickle_depickle(partial_obj, protocol=self.protocol)
        self.assertEqual(partial_clone(4), 1)

    @pytest.mark.skipif(platform.python_implementation() == 'PyPy',
                        reason="Skip numpy and scipy tests on PyPy")
    def test_ufunc(self):
        # test a numpy ufunc (universal function), which is a C-based function
        # that is applied on a numpy array

        if np:
            # simple ufunc: np.add
            self.assertEqual(pickle_depickle(np.add, protocol=self.protocol),
                             np.add)
        else:  # skip if numpy is not available
            pass

        if spp:
            # custom ufunc: scipy.special.iv
            self.assertEqual(pickle_depickle(spp.iv, protocol=self.protocol),
                             spp.iv)
        else:  # skip if scipy is not available
            pass

    def test_loads_namespace(self):
        obj = 1, 2, 3, 4
        returned_obj = cloudpickle.loads(cloudpickle.dumps(
            obj, protocol=self.protocol))
        self.assertEqual(obj, returned_obj)

    def test_load_namespace(self):
        obj = 1, 2, 3, 4
        bio = io.BytesIO()
        cloudpickle.dump(obj, bio)
        bio.seek(0)
        returned_obj = cloudpickle.load(bio)
        self.assertEqual(obj, returned_obj)

    def test_generator(self):

        def some_generator(cnt):
            for i in range(cnt):
                yield i

        gen2 = pickle_depickle(some_generator, protocol=self.protocol)

        assert type(gen2(3)) == type(some_generator(3))
        assert list(gen2(3)) == list(range(3))

    def test_classmethod(self):
        class A(object):
            @staticmethod
            def test_sm():
                return "sm"
            @classmethod
            def test_cm(cls):
                return "cm"

        sm = A.__dict__["test_sm"]
        cm = A.__dict__["test_cm"]

        A.test_sm = pickle_depickle(sm, protocol=self.protocol)
        A.test_cm = pickle_depickle(cm, protocol=self.protocol)

        self.assertEqual(A.test_sm(), "sm")
        self.assertEqual(A.test_cm(), "cm")

    def test_method_descriptors(self):
        f = pickle_depickle(str.upper)
        self.assertEqual(f('abc'), 'ABC')

    def test_instancemethods_without_self(self):
        class F(object):
            def f(self, x):
                return x + 1

        g = pickle_depickle(F.f, protocol=self.protocol)
        self.assertEqual(g.__name__, F.f.__name__)
        if sys.version_info[0] < 3:
            self.assertEqual(g.im_class.__name__, F.f.im_class.__name__)
        # self.assertEqual(g(F(), 1), 2)  # still fails

    def test_module(self):
        pickle_clone = pickle_depickle(pickle, protocol=self.protocol)
        self.assertEqual(pickle, pickle_clone)

    def test_dynamic_module(self):
        mod = types.ModuleType('mod')
        code = '''
        x = 1
        def f(y):
            return x + y

        class Foo:
            def method(self, x):
                return f(x)
        '''
        exec(textwrap.dedent(code), mod.__dict__)
        mod2 = pickle_depickle(mod, protocol=self.protocol)
        self.assertEqual(mod.x, mod2.x)
        self.assertEqual(mod.f(5), mod2.f(5))
        self.assertEqual(mod.Foo().method(5), mod2.Foo().method(5))

        if platform.python_implementation() != 'PyPy':
            # XXX: this fails with excessive recursion on PyPy.
            mod3 = subprocess_pickle_echo(mod, protocol=self.protocol)
            self.assertEqual(mod.x, mod3.x)
            self.assertEqual(mod.f(5), mod3.f(5))
            self.assertEqual(mod.Foo().method(5), mod3.Foo().method(5))

        # Test dynamic modules when imported back are singletons
        mod1, mod2 = pickle_depickle([mod, mod])
        self.assertEqual(id(mod1), id(mod2))

    def test_module_locals_behavior(self):
        # Makes sure that a local function defined in another module is
        # correctly serialized. This notably checks that the globals are
        # accessible and that there is no issue with the builtins (see #211)

        pickled_func_path = os.path.join(self.tmpdir, 'local_func_g.pkl')

        child_process_script = '''
        import pickle
        import gc
        with open("{pickled_func_path}", 'rb') as f:
            func = pickle.load(f)

        assert func(range(10)) == 45
        '''

        child_process_script = child_process_script.format(
                pickled_func_path=_escape(pickled_func_path))

        try:

            from .testutils import make_local_function

            g = make_local_function()
            with open(pickled_func_path, 'wb') as f:
                cloudpickle.dump(g, f, protocol=self.protocol)

            assert_run_python_script(textwrap.dedent(child_process_script))

        finally:
            os.unlink(pickled_func_path)

    def test_load_dynamic_module_in_grandchild_process(self):
        # Make sure that when loaded, a dynamic module preserves its dynamic
        # property. Otherwise, this will lead to an ImportError if pickled in
        # the child process and reloaded in another one.

        # We create a new dynamic module
        mod = types.ModuleType('mod')
        code = '''
        x = 1
        '''
        exec(textwrap.dedent(code), mod.__dict__)

        # This script will be ran in a separate child process. It will import
        # the pickled dynamic module, and then re-pickle it under a new name.
        # Finally, it will create a child process that will load the re-pickled
        # dynamic module.
        parent_process_module_file = os.path.join(
            self.tmpdir, 'dynamic_module_from_parent_process.pkl')
        child_process_module_file = os.path.join(
            self.tmpdir, 'dynamic_module_from_child_process.pkl')
        child_process_script = '''
            import pickle
            import textwrap

            import cloudpickle
            from testutils import assert_run_python_script


            child_of_child_process_script = {child_of_child_process_script}

            with open('{parent_process_module_file}', 'rb') as f:
                mod = pickle.load(f)

            with open('{child_process_module_file}', 'wb') as f:
                cloudpickle.dump(mod, f, protocol={protocol})

            assert_run_python_script(textwrap.dedent(child_of_child_process_script))
            '''

        # The script ran by the process created by the child process
        child_of_child_process_script = """ '''
                import pickle
                with open('{child_process_module_file}','rb') as fid:
                    mod = pickle.load(fid)
                ''' """

        # Filling the two scripts with the pickled modules filepaths and,
        # for the first child process, the script to be executed by its
        # own child process.
        child_of_child_process_script = child_of_child_process_script.format(
                child_process_module_file=child_process_module_file)

        child_process_script = child_process_script.format(
            parent_process_module_file=_escape(parent_process_module_file),
            child_process_module_file=_escape(child_process_module_file),
            child_of_child_process_script=_escape(child_of_child_process_script),
            protocol=self.protocol)

        try:
            with open(parent_process_module_file, 'wb') as fid:
                cloudpickle.dump(mod, fid, protocol=self.protocol)

            assert_run_python_script(textwrap.dedent(child_process_script))

        finally:
            # Remove temporary created files
            if os.path.exists(parent_process_module_file):
                os.unlink(parent_process_module_file)
            if os.path.exists(child_process_module_file):
                os.unlink(child_process_module_file)

    def test_correct_globals_import(self):
        def nested_function(x):
            return x + 1

        def unwanted_function(x):
            return math.exp(x)

        def my_small_function(x, y):
            return nested_function(x) + y

        b = cloudpickle.dumps(my_small_function, protocol=self.protocol)

        # Make sure that the pickle byte string only includes the definition
        # of my_small_function and its dependency nested_function while
        # extra functions and modules such as unwanted_function and the math
        # module are not included so as to keep the pickle payload as
        # lightweight as possible.

        assert b'my_small_function' in b
        assert b'nested_function' in b

        assert b'unwanted_function' not in b
        assert b'math' not in b

    def test_is_dynamic_module(self):
        import pickle  # decouple this test from global imports
        import os.path
        import distutils
        import distutils.ccompiler

        assert not _is_dynamic(pickle)
        assert not _is_dynamic(os.path)  # fake (aliased) module
        assert not _is_dynamic(distutils)  # package
        assert not _is_dynamic(distutils.ccompiler)  # module in package

        # user-created module without using the import machinery are also
        # dynamic
        dynamic_module = types.ModuleType('dynamic_module')
        assert _is_dynamic(dynamic_module)

    def test_Ellipsis(self):
        self.assertEqual(Ellipsis,
                         pickle_depickle(Ellipsis, protocol=self.protocol))

    def test_NotImplemented(self):
        ExcClone = pickle_depickle(NotImplemented, protocol=self.protocol)
        self.assertEqual(NotImplemented, ExcClone)

    def test_NoneType(self):
        res = pickle_depickle(type(None), protocol=self.protocol)
        self.assertEqual(type(None), res)

    def test_EllipsisType(self):
        res = pickle_depickle(type(Ellipsis), protocol=self.protocol)
        self.assertEqual(type(Ellipsis), res)

    def test_NotImplementedType(self):
        res = pickle_depickle(type(NotImplemented), protocol=self.protocol)
        self.assertEqual(type(NotImplemented), res)

    def test_builtin_function_without_module(self):
        on = object.__new__
        on_depickled = pickle_depickle(on, protocol=self.protocol)
        self.assertEqual(type(on_depickled(object)), type(object()))

        fi = itertools.chain.from_iterable
        fi_depickled = pickle_depickle(fi, protocol=self.protocol)
        self.assertEqual(list(fi_depickled([[1, 2], [3, 4]])), [1, 2, 3, 4])

    @pytest.mark.skipif(tornado is None,
                        reason="test needs Tornado installed")
    def test_tornado_coroutine(self):
        # Pickling a locally defined coroutine function
        from tornado import gen, ioloop

        @gen.coroutine
        def f(x, y):
            yield gen.sleep(x)
            raise gen.Return(y + 1)

        @gen.coroutine
        def g(y):
            res = yield f(0.01, y)
            raise gen.Return(res + 1)

        data = cloudpickle.dumps([g, g], protocol=self.protocol)
        f = g = None
        g2, g3 = pickle.loads(data)
        self.assertTrue(g2 is g3)
        loop = ioloop.IOLoop.current()
        res = loop.run_sync(functools.partial(g2, 5))
        self.assertEqual(res, 7)

    def test_extended_arg(self):
        # Functions with more than 65535 global vars prefix some global
        # variable references with the EXTENDED_ARG opcode.
        nvars = 65537 + 258
        names = ['g%d' % i for i in range(1, nvars)]
        r = random.Random(42)
        d = {name: r.randrange(100) for name in names}
        # def f(x):
        #     x = g1, g2, ...
        #     return zlib.crc32(bytes(bytearray(x)))
        code = """
        import zlib

        def f():
            x = {tup}
            return zlib.crc32(bytes(bytearray(x)))
        """.format(tup=', '.join(names))
        exec(textwrap.dedent(code), d, d)
        f = d['f']
        res = f()
        data = cloudpickle.dumps([f, f], protocol=self.protocol)
        d = f = None
        f2, f3 = pickle.loads(data)
        self.assertTrue(f2 is f3)
        self.assertEqual(f2(), res)

    def test_submodule(self):
        # Function that refers (by attribute) to a sub-module of a package.

        # Choose any module NOT imported by __init__ of its parent package
        # examples in standard library include:
        # - http.cookies, unittest.mock, curses.textpad, xml.etree.ElementTree

        global xml # imitate performing this import at top of file
        import xml.etree.ElementTree
        def example():
            x = xml.etree.ElementTree.Comment # potential AttributeError

        s = cloudpickle.dumps(example, protocol=self.protocol)

        # refresh the environment, i.e., unimport the dependency
        del xml
        for item in list(sys.modules):
            if item.split('.')[0] == 'xml':
                del sys.modules[item]

        # deserialise
        f = pickle.loads(s)
        f() # perform test for error

    def test_submodule_closure(self):
        # Same as test_submodule except the package is not a global
        def scope():
            import xml.etree.ElementTree
            def example():
                x = xml.etree.ElementTree.Comment # potential AttributeError
            return example
        example = scope()

        s = cloudpickle.dumps(example, protocol=self.protocol)

        # refresh the environment (unimport dependency)
        for item in list(sys.modules):
            if item.split('.')[0] == 'xml':
                del sys.modules[item]

        f = cloudpickle.loads(s)
        f() # test

    def test_multiprocess(self):
        # running a function pickled by another process (a la dask.distributed)
        def scope():
            def example():
                x = xml.etree.ElementTree.Comment
            return example
        global xml
        import xml.etree.ElementTree
        example = scope()

        s = cloudpickle.dumps(example, protocol=self.protocol)

        # choose "subprocess" rather than "multiprocessing" because the latter
        # library uses fork to preserve the parent environment.
        command = ("import pickle, base64; "
                   "pickle.loads(base64.b32decode('" +
                   base64.b32encode(s).decode('ascii') +
                   "'))()")
        assert not subprocess.call([sys.executable, '-c', command])

    def test_import(self):
        # like test_multiprocess except subpackage modules referenced directly
        # (unlike test_submodule)
        global etree
        def scope():
            import xml.etree as foobar
            def example():
                x = etree.Comment
                x = foobar.ElementTree
            return example
        example = scope()
        import xml.etree.ElementTree as etree

        s = cloudpickle.dumps(example, protocol=self.protocol)

        command = ("import pickle, base64; "
                   "pickle.loads(base64.b32decode('" +
                   base64.b32encode(s).decode('ascii') +
                   "'))()")
        assert not subprocess.call([sys.executable, '-c', command])

    def test_cell_manipulation(self):
        cell = _make_empty_cell()

        with pytest.raises(ValueError):
            cell.cell_contents

        ob = object()
        cell_set(cell, ob)
        self.assertTrue(
            cell.cell_contents is ob,
            msg='cell contents not set correctly',
        )

    def check_logger(self, name):
        logger = logging.getLogger(name)
        pickled = pickle_depickle(logger, protocol=self.protocol)
        self.assertTrue(pickled is logger, (pickled, logger))

        dumped = cloudpickle.dumps(logger)

        code = """if 1:
            import base64, cloudpickle, logging

            logging.basicConfig(level=logging.INFO)
            logger = cloudpickle.loads(base64.b32decode(b'{}'))
            logger.info('hello')
            """.format(base64.b32encode(dumped).decode('ascii'))
        proc = subprocess.Popen([sys.executable, "-c", code],
                                stdout=subprocess.PIPE,
                                stderr=subprocess.STDOUT)
        out, _ = proc.communicate()
        self.assertEqual(proc.wait(), 0)
        self.assertEqual(out.strip().decode(),
                         'INFO:{}:hello'.format(logger.name))

    def test_logger(self):
        # logging.RootLogger object
        self.check_logger(None)
        # logging.Logger object
        self.check_logger('cloudpickle.dummy_test_logger')

    def test_abc(self):

        @abc.abstractmethod
        def foo(self):
            raise NotImplementedError('foo')

        # Invoke the metaclass directly rather than using class syntax for
        # python 2/3 compat.
        AbstractClass = abc.ABCMeta('AbstractClass', (object,), {'foo': foo})

        class ConcreteClass(AbstractClass):
            def foo(self):
                return 'it works!'

        # This class is local so we can safely register tuple in it to verify
        # the unpickled class also register tuple.
        AbstractClass.register(tuple)

        depickled_base = pickle_depickle(AbstractClass, protocol=self.protocol)
        depickled_class = pickle_depickle(ConcreteClass,
                                          protocol=self.protocol)
        depickled_instance = pickle_depickle(ConcreteClass())

        assert issubclass(tuple, AbstractClass)
        assert issubclass(tuple, depickled_base)

        self.assertEqual(depickled_class().foo(), 'it works!')
        self.assertEqual(depickled_instance.foo(), 'it works!')

        self.assertRaises(TypeError, depickled_base)

        class DepickledBaseSubclass(depickled_base):
            def foo(self):
                return 'it works for realz!'

        self.assertEqual(DepickledBaseSubclass().foo(), 'it works for realz!')

    def test_weakset_identity_preservation(self):
        # Test that weaksets don't lose all their inhabitants if they're
        # pickled in a larger data structure that includes other references to
        # their inhabitants.

        class SomeClass(object):
            def __init__(self, x):
                self.x = x

        obj1, obj2, obj3 = SomeClass(1), SomeClass(2), SomeClass(3)

        things = [weakref.WeakSet([obj1, obj2]), obj1, obj2, obj3]
        result = pickle_depickle(things, protocol=self.protocol)

        weakset, depickled1, depickled2, depickled3 = result

        self.assertEqual(depickled1.x, 1)
        self.assertEqual(depickled2.x, 2)
        self.assertEqual(depickled3.x, 3)
        self.assertEqual(len(weakset), 2)

        self.assertEqual(set(weakset), {depickled1, depickled2})

    def test_faulty_module(self):
        for module_name in ['_faulty_module', '_missing_module', None]:
            class FaultyModule(object):
                def __getattr__(self, name):
                    # This throws an exception while looking up within
                    # pickle.whichmodule or getattr(module, name, None)
                    raise Exception()

            class Foo(object):
                __module__ = module_name

                def foo(self):
                    return "it works!"

            def foo():
                return "it works!"

            foo.__module__ = module_name

            sys.modules["_faulty_module"] = FaultyModule()
            try:
                # Test whichmodule in save_global.
                self.assertEqual(pickle_depickle(Foo()).foo(), "it works!")

                # Test whichmodule in save_function.
                cloned = pickle_depickle(foo, protocol=self.protocol)
                self.assertEqual(cloned(), "it works!")
            finally:
                sys.modules.pop("_faulty_module", None)

    def test_dynamic_pytest_module(self):
        # Test case for pull request https://github.com/cloudpipe/cloudpickle/pull/116
        import py

        def f():
            s = py.builtin.set([1])
            return s.pop()

        # some setup is required to allow pytest apimodules to be correctly
        # serializable.
        from cloudpickle import CloudPickler
        CloudPickler.dispatch[type(py.builtin)] = CloudPickler.save_module
        g = cloudpickle.loads(cloudpickle.dumps(f, protocol=self.protocol))

        result = g()
        self.assertEqual(1, result)

    def test_function_module_name(self):
        func = lambda x: x
        cloned = pickle_depickle(func, protocol=self.protocol)
        self.assertEqual(cloned.__module__, func.__module__)

    def test_function_qualname(self):
        def func(x):
            return x
        # Default __qualname__ attribute (Python 3 only)
        if hasattr(func, '__qualname__'):
            cloned = pickle_depickle(func, protocol=self.protocol)
            self.assertEqual(cloned.__qualname__, func.__qualname__)

        # Mutated __qualname__ attribute
        func.__qualname__ = '<modifiedlambda>'
        cloned = pickle_depickle(func, protocol=self.protocol)
        self.assertEqual(cloned.__qualname__, func.__qualname__)

    def test_namedtuple(self):
        MyTuple = collections.namedtuple('MyTuple', ['a', 'b', 'c'])
        t1 = MyTuple(1, 2, 3)
        t2 = MyTuple(3, 2, 1)

        depickled_t1, depickled_MyTuple, depickled_t2 = pickle_depickle(
            [t1, MyTuple, t2], protocol=self.protocol)

        assert isinstance(depickled_t1, MyTuple)
        assert depickled_t1 == t1
        assert depickled_MyTuple is MyTuple
        assert isinstance(depickled_t2, MyTuple)
        assert depickled_t2 == t2

    def test_builtin_type__new__(self):
        # Functions occasionally take the __new__ of these types as default
        # parameters for factories.  For example, on Python 3.3,
        # `tuple.__new__` is a default value for some methods of namedtuple.
        for t in list, tuple, set, frozenset, dict, object:
            cloned = pickle_depickle(t.__new__, protocol=self.protocol)
            self.assertTrue(cloned is t.__new__)

    def test_interactively_defined_function(self):
        # Check that callables defined in the __main__ module of a Python
        # script (or jupyter kernel) can be pickled / unpickled / executed.
        code = """\
        from testutils import subprocess_pickle_echo

        CONSTANT = 42

        class Foo(object):

            def method(self, x):
                return x

        foo = Foo()

        def f0(x):
            return x ** 2

        def f1():
            return Foo

        def f2(x):
            return Foo().method(x)

        def f3():
            return Foo().method(CONSTANT)

        def f4(x):
            return foo.method(x)

        def f5(x):
            # Recursive call to a dynamically defined function.
            if x <= 0:
                return f4(x)
            return f5(x - 1) + 1

        cloned = subprocess_pickle_echo(lambda x: x**2, protocol={protocol})
        assert cloned(3) == 9

        cloned = subprocess_pickle_echo(f0, protocol={protocol})
        assert cloned(3) == 9

        cloned = subprocess_pickle_echo(Foo, protocol={protocol})
        assert cloned().method(2) == Foo().method(2)

        cloned = subprocess_pickle_echo(Foo(), protocol={protocol})
        assert cloned.method(2) == Foo().method(2)

        cloned = subprocess_pickle_echo(f1, protocol={protocol})
        assert cloned()().method('a') == f1()().method('a')

        cloned = subprocess_pickle_echo(f2, protocol={protocol})
        assert cloned(2) == f2(2)

        cloned = subprocess_pickle_echo(f3, protocol={protocol})
        assert cloned() == f3()

        cloned = subprocess_pickle_echo(f4, protocol={protocol})
        assert cloned(2) == f4(2)

        cloned = subprocess_pickle_echo(f5, protocol={protocol})
        assert cloned(7) == f5(7) == 7
        """.format(protocol=self.protocol)
        assert_run_python_script(textwrap.dedent(code))

    def test_interactively_defined_global_variable(self):
        # Check that callables defined in the __main__ module of a Python
        # script (or jupyter kernel) correctly retrieve global variables.
        code_template = """\
        from testutils import subprocess_pickle_echo
        from cloudpickle import dumps, loads

        def local_clone(obj, protocol=None):
            return loads(dumps(obj, protocol=protocol))

        VARIABLE = "default_value"

        def f0():
            global VARIABLE
            VARIABLE = "changed_by_f0"

        def f1():
            return VARIABLE

        assert f0.__globals__ is f1.__globals__

        # pickle f0 and f1 inside the same pickle_string
        cloned_f0, cloned_f1 = {clone_func}([f0, f1], protocol={protocol})

        # cloned_f0 and cloned_f1 now share a global namespace that is isolated
        # from any previously existing namespace
        assert cloned_f0.__globals__ is cloned_f1.__globals__
        assert cloned_f0.__globals__ is not f0.__globals__

        # pickle f1 another time, but in a new pickle string
        pickled_f1 = dumps(f1, protocol={protocol})

        # Change the value of the global variable in f0's new global namespace
        cloned_f0()

        # thanks to cloudpickle isolation, depickling and calling f0 and f1
        # should not affect the globals of already existing modules
        assert VARIABLE == "default_value", VARIABLE

        # Ensure that cloned_f1 and cloned_f0 share the same globals, as f1 and
        # f0 shared the same globals at pickling time, and cloned_f1 was
        # depickled from the same pickle string as cloned_f0
        shared_global_var = cloned_f1()
        assert shared_global_var == "changed_by_f0", shared_global_var

        # f1 is unpickled another time, but because it comes from another
        # pickle string than pickled_f1 and pickled_f0, it will not share the
        # same globals as the latter two.
        new_cloned_f1 = loads(pickled_f1)
        assert new_cloned_f1.__globals__ is not cloned_f1.__globals__
        assert new_cloned_f1.__globals__ is not f1.__globals__

        # get the value of new_cloned_f1's VARIABLE
        new_global_var = new_cloned_f1()
        assert new_global_var == "default_value", new_global_var
        """
        for clone_func in ['local_clone', 'subprocess_pickle_echo']:
            code = code_template.format(protocol=self.protocol,
                                        clone_func=clone_func)
            assert_run_python_script(textwrap.dedent(code))

    def test_closure_interacting_with_a_global_variable(self):
        global _TEST_GLOBAL_VARIABLE
        assert _TEST_GLOBAL_VARIABLE == "default_value"
        orig_value = _TEST_GLOBAL_VARIABLE
        try:
            def f0():
                global _TEST_GLOBAL_VARIABLE
                _TEST_GLOBAL_VARIABLE = "changed_by_f0"

            def f1():
                return _TEST_GLOBAL_VARIABLE

            # pickle f0 and f1 inside the same pickle_string
            cloned_f0, cloned_f1 = pickle_depickle([f0, f1],
                                                   protocol=self.protocol)

            # cloned_f0 and cloned_f1 now share a global namespace that is
            # isolated from any previously existing namespace
            assert cloned_f0.__globals__ is cloned_f1.__globals__
            assert cloned_f0.__globals__ is not f0.__globals__

            # pickle f1 another time, but in a new pickle string
            pickled_f1 = cloudpickle.dumps(f1, protocol=self.protocol)

            # Change the global variable's value in f0's new global namespace
            cloned_f0()

            # depickling f0 and f1 should not affect the globals of already
            # existing modules
            assert _TEST_GLOBAL_VARIABLE == "default_value"

            # Ensure that cloned_f1 and cloned_f0 share the same globals, as f1
            # and f0 shared the same globals at pickling time, and cloned_f1
            # was depickled from the same pickle string as cloned_f0
            shared_global_var = cloned_f1()
            assert shared_global_var == "changed_by_f0", shared_global_var

            # f1 is unpickled another time, but because it comes from another
            # pickle string than pickled_f1 and pickled_f0, it will not share
            # the same globals as the latter two.
            new_cloned_f1 = pickle.loads(pickled_f1)
            assert new_cloned_f1.__globals__ is not cloned_f1.__globals__
            assert new_cloned_f1.__globals__ is not f1.__globals__

            # get the value of new_cloned_f1's VARIABLE
            new_global_var = new_cloned_f1()
            assert new_global_var == "default_value", new_global_var
        finally:
            _TEST_GLOBAL_VARIABLE = orig_value

    def test_interactive_remote_function_calls(self):
        code = """if __name__ == "__main__":
        from testutils import subprocess_worker

        def interactive_function(x):
            return x + 1

        with subprocess_worker(protocol={protocol}) as w:

            assert w.run(interactive_function, 41) == 42

            # Define a new function that will call an updated version of
            # the previously called function:

            def wrapper_func(x):
                return interactive_function(x)

            def interactive_function(x):
                return x - 1

            # The change in the definition of interactive_function in the main
            # module of the main process should be reflected transparently
            # in the worker process: the worker process does not recall the
            # previous definition of `interactive_function`:

            assert w.run(wrapper_func, 41) == 40
        """.format(protocol=self.protocol)
        assert_run_python_script(code)

    def test_interactive_remote_function_calls_no_side_effect(self):
        code = """if __name__ == "__main__":
        from testutils import subprocess_worker
        import sys

        with subprocess_worker(protocol={protocol}) as w:

            GLOBAL_VARIABLE = 0

            class CustomClass(object):

                def mutate_globals(self):
                    global GLOBAL_VARIABLE
                    GLOBAL_VARIABLE += 1
                    return GLOBAL_VARIABLE

            custom_object = CustomClass()
            assert w.run(custom_object.mutate_globals) == 1

            # The caller global variable is unchanged in the main process.

            assert GLOBAL_VARIABLE == 0

            # Calling the same function again starts again from zero. The
            # worker process is stateless: it has no memory of the past call:

            assert w.run(custom_object.mutate_globals) == 1

            # The symbols defined in the main process __main__ module are
            # not set in the worker process main module to leave the worker
            # as stateless as possible:

            def is_in_main(name):
                return hasattr(sys.modules["__main__"], name)

            assert is_in_main("CustomClass")
            assert not w.run(is_in_main, "CustomClass")

            assert is_in_main("GLOBAL_VARIABLE")
            assert not w.run(is_in_main, "GLOBAL_VARIABLE")

        """.format(protocol=self.protocol)
        assert_run_python_script(code)

    def test_interactive_dynamic_type_and_remote_instances(self):
        code = """if __name__ == "__main__":
        from testutils import subprocess_worker

        with subprocess_worker(protocol={protocol}) as w:

            class CustomCounter:
                def __init__(self):
                    self.count = 0
                def increment(self):
                    self.count += 1
                    return self

            counter = CustomCounter().increment()
            assert counter.count == 1

            returned_counter = w.run(counter.increment)
            assert returned_counter.count == 2, returned_counter.count

            # Check that the class definition of the returned instance was
            # matched back to the original class definition living in __main__.

            assert isinstance(returned_counter, CustomCounter)

            # Check that memoization does not break provenance tracking:

            def echo(*args):
                return args

            C1, C2, c1, c2 = w.run(echo, CustomCounter, CustomCounter,
                                   CustomCounter(), returned_counter)
            assert C1 is CustomCounter
            assert C2 is CustomCounter
            assert isinstance(c1, CustomCounter)
            assert isinstance(c2, CustomCounter)

        """.format(protocol=self.protocol)
        assert_run_python_script(code)

    def test_interactive_dynamic_type_and_stored_remote_instances(self):
        """Simulate objects stored on workers to check isinstance semantics

        Such instances stored in the memory of running worker processes are
        similar to dask-distributed futures for instance.
        """
        code = """if __name__ == "__main__":
        import cloudpickle, uuid
        from testutils import subprocess_worker

        with subprocess_worker(protocol={protocol}) as w:

            class A:
                '''Original class definition'''
                pass

            def store(x):
                storage = getattr(cloudpickle, "_test_storage", None)
                if storage is None:
                    storage = cloudpickle._test_storage = dict()
                obj_id = uuid.uuid4().hex
                storage[obj_id] = x
                return obj_id

            def lookup(obj_id):
                return cloudpickle._test_storage[obj_id]

            id1 = w.run(store, A())

            # The stored object on the worker is matched to a singleton class
            # definition thanks to provenance tracking:
            assert w.run(lambda obj_id: isinstance(lookup(obj_id), A), id1)

            # Retrieving the object from the worker yields a local copy that
            # is matched back the local class definition this instance
            # originally stems from.
            assert isinstance(w.run(lookup, id1), A)

            # Changing the local class definition should be taken into account
            # in all subsequent calls. In particular the old instances on the
            # worker do not map back to the new class definition, neither on
            # the worker itself, nor locally on the main program when the old
            # instance is retrieved:

            class A:
                '''Updated class definition'''
                pass

            assert not w.run(lambda obj_id: isinstance(lookup(obj_id), A), id1)
            retrieved1 = w.run(lookup, id1)
            assert not isinstance(retrieved1, A)
            assert retrieved1.__class__ is not A
            assert retrieved1.__class__.__doc__ == "Original class definition"

            # New instances on the other hand are proper instances of the new
            # class definition everywhere:

            a = A()
            id2 = w.run(store, a)
            assert w.run(lambda obj_id: isinstance(lookup(obj_id), A), id2)
            assert isinstance(w.run(lookup, id2), A)

            # Monkeypatch the class defintion in the main process to a new
            # class method:
            A.echo = lambda cls, x: x

            # Calling this method on an instance will automatically update
            # the remote class definition on the worker to propagate the monkey
            # patch dynamically.
            assert w.run(a.echo, 42) == 42

            # The stored instance can therefore also access the new class
            # method:
            assert w.run(lambda obj_id: lookup(obj_id).echo(43), id2) == 43

        """.format(protocol=self.protocol)
        assert_run_python_script(code)

    @pytest.mark.skipif(platform.python_implementation() == 'PyPy',
                        reason="Skip PyPy because memory grows too much")
    def test_interactive_remote_function_calls_no_memory_leak(self):
        code = """if __name__ == "__main__":
        from testutils import subprocess_worker
        import struct

        with subprocess_worker(protocol={protocol}) as w:

            reference_size = w.memsize()
            assert reference_size > 0


            def make_big_closure(i):
                # Generate a byte string of size 1MB
                itemsize = len(struct.pack("l", 1))
                data = struct.pack("l", i) * (int(1e6) // itemsize)
                def process_data():
                    return len(data)
                return process_data

            for i in range(100):
                func = make_big_closure(i)
                result = w.run(func)
                assert result == int(1e6), result

            import gc
            w.run(gc.collect)

            # By this time the worker process has processed 100MB worth of data
            # passed in the closures. The worker memory size should not have
            # grown by more than a few MB as closures are garbage collected at
            # the end of each remote function call.
            growth = w.memsize() - reference_size
            assert growth < 1e7, growth

        """.format(protocol=self.protocol)
        assert_run_python_script(code)

    @pytest.mark.skipif(sys.version_info >= (3, 0),
                        reason="hardcoded pickle bytes for 2.7")
    def test_function_pickle_compat_0_4_0(self):
        # The result of `cloudpickle.dumps(lambda x: x)` in cloudpickle 0.4.0,
        # Python 2.7
        pickled = (b'\x80\x02ccloudpickle.cloudpickle\n_fill_function\nq\x00(c'
            b'cloudpickle.cloudpickle\n_make_skel_func\nq\x01ccloudpickle.clou'
            b'dpickle\n_builtin_type\nq\x02U\x08CodeTypeq\x03\x85q\x04Rq\x05(K'
            b'\x01K\x01K\x01KCU\x04|\x00\x00Sq\x06N\x85q\x07)U\x01xq\x08\x85q'
            b'\tU\x07<stdin>q\nU\x08<lambda>q\x0bK\x01U\x00q\x0c))tq\rRq\x0eJ'
            b'\xff\xff\xff\xff}q\x0f\x87q\x10Rq\x11}q\x12N}q\x13NtR.')
        self.assertEqual(42, cloudpickle.loads(pickled)(42))

    @pytest.mark.skipif(sys.version_info >= (3, 0),
                        reason="hardcoded pickle bytes for 2.7")
    def test_function_pickle_compat_0_4_1(self):
        # The result of `cloudpickle.dumps(lambda x: x)` in cloudpickle 0.4.1,
        # Python 2.7
        pickled = (b'\x80\x02ccloudpickle.cloudpickle\n_fill_function\nq\x00(c'
            b'cloudpickle.cloudpickle\n_make_skel_func\nq\x01ccloudpickle.clou'
            b'dpickle\n_builtin_type\nq\x02U\x08CodeTypeq\x03\x85q\x04Rq\x05(K'
            b'\x01K\x01K\x01KCU\x04|\x00\x00Sq\x06N\x85q\x07)U\x01xq\x08\x85q'
            b'\tU\x07<stdin>q\nU\x08<lambda>q\x0bK\x01U\x00q\x0c))tq\rRq\x0eJ'
            b'\xff\xff\xff\xff}q\x0f\x87q\x10Rq\x11}q\x12N}q\x13U\x08__main__q'
            b'\x14NtR.')
        self.assertEqual(42, cloudpickle.loads(pickled)(42))

    def test_pickle_reraise(self):
        for exc_type in [Exception, ValueError, TypeError, RuntimeError]:
            obj = RaiserOnPickle(exc_type("foo"))
            with pytest.raises((exc_type, pickle.PicklingError)):
                cloudpickle.dumps(obj, protocol=self.protocol)

    def test_unhashable_function(self):
        d = {'a': 1}
        depickled_method = pickle_depickle(d.get, protocol=self.protocol)
        self.assertEqual(depickled_method('a'), 1)
        self.assertEqual(depickled_method('b'), None)

    def test_itertools_count(self):
        counter = itertools.count(1, step=2)

        # advance the counter a bit
        next(counter)
        next(counter)

        new_counter = pickle_depickle(counter, protocol=self.protocol)

        self.assertTrue(counter is not new_counter)

        for _ in range(10):
            self.assertEqual(next(counter), next(new_counter))

    def test_wraps_preserves_function_name(self):
        from functools import wraps

        def f():
            pass

        @wraps(f)
        def g():
            f()

        f2 = pickle_depickle(g, protocol=self.protocol)

        self.assertEqual(f2.__name__, f.__name__)

    def test_wraps_preserves_function_doc(self):
        from functools import wraps

        def f():
            """42"""
            pass

        @wraps(f)
        def g():
            f()

        f2 = pickle_depickle(g, protocol=self.protocol)

        self.assertEqual(f2.__doc__, f.__doc__)

    @unittest.skipIf(sys.version_info < (3, 7),
                     """This syntax won't work on py2 and pickling annotations
                     isn't supported for py36 and below.""")
    def test_wraps_preserves_function_annotations(self):
        from functools import wraps

        def f(x):
            pass

        f.__annotations__ = {'x': 1, 'return': float}

        @wraps(f)
        def g(x):
            f(x)

        f2 = pickle_depickle(g, protocol=self.protocol)

        self.assertEqual(f2.__annotations__, f.__annotations__)

    def test_instance_with_slots(self):
        for slots in [["registered_attribute"], "registered_attribute"]:
            class ClassWithSlots(object):
                __slots__ = slots

                def __init__(self):
                    self.registered_attribute = 42

            initial_obj = ClassWithSlots()
            depickled_obj = pickle_depickle(
                initial_obj, protocol=self.protocol)

            for obj in [initial_obj, depickled_obj]:
                self.assertEqual(obj.registered_attribute, 42)
                with pytest.raises(AttributeError):
                    obj.non_registered_attribute = 1

    @unittest.skipIf(not hasattr(types, "MappingProxyType"),
                     "Old versions of Python do not have this type.")
    def test_mappingproxy(self):
        mp = types.MappingProxyType({"some_key": "some value"})
        assert mp == pickle_depickle(mp, protocol=self.protocol)

    def test_dataclass(self):
        dataclasses = pytest.importorskip("dataclasses")

        DataClass = dataclasses.make_dataclass('DataClass', [('x', int)])
        data = DataClass(x=42)

        pickle_depickle(DataClass, protocol=self.protocol)
        assert data.x == pickle_depickle(data, protocol=self.protocol).x == 42

<<<<<<< HEAD
    def test_locally_defined_enum(self):
        enum = pytest.importorskip("enum")

        class StringEnum(str, enum.Enum):
            """Enum when all members are also (and must be) strings"""

        class Color(StringEnum):
            """3-element color space"""
            RED = "1"
            GREEN = "2"
            BLUE = "3"

            def is_green(self):
                return self is Color.GREEN

        green1, green2, ClonedColor = pickle_depickle(
            [Color.GREEN, Color.GREEN, Color], protocol=self.protocol)
        assert green1 is green2
        assert green1 is ClonedColor.GREEN
        assert green1 is not ClonedColor.BLUE
        assert isinstance(green1, str)
        assert green1.is_green()

        # cloudpickle systematically tracks provenance of class definitions
        # and ensure reconciliation in case of round trips:
        assert green1 is Color.GREEN
        assert ClonedColor is Color

        green3 = pickle_depickle(Color.GREEN, protocol=self.protocol)
        assert green3 is Color.GREEN

    def test_locally_defined_intenum(self):
        enum = pytest.importorskip("enum")
        # Try again with a IntEnum defined with the functional API
        DynamicColor = enum.IntEnum("Color", {"RED": 1, "GREEN": 2, "BLUE": 3})

        green1, green2, ClonedDynamicColor = pickle_depickle(
            [DynamicColor.GREEN, DynamicColor.GREEN, DynamicColor],
            protocol=self.protocol)

        assert green1 is green2
        assert green1 is ClonedDynamicColor.GREEN
        assert green1 is not ClonedDynamicColor.BLUE
        assert ClonedDynamicColor is DynamicColor

    def test_interactively_defined_enum(self):
        pytest.importorskip("enum")
        code = """if __name__ == "__main__":
        from enum import Enum
        from testutils import subprocess_worker

        with subprocess_worker(protocol={protocol}) as w:

            class Color(Enum):
                RED = 1
                GREEN = 2

            def check_positive(x):
                return Color.GREEN if x >= 0 else Color.RED

            result = w.run(check_positive, 1)

            # Check that the returned enum instance is reconciled with the
            # locally defined Color enum type definition:

            assert result is Color.GREEN

            # Check that changing the definition of the Enum class is taken
            # into account on the worker for subsequent calls:

            class Color(Enum):
                RED = 1
                BLUE = 2

            def check_positive(x):
                return Color.BLUE if x >= 0 else Color.RED

            result = w.run(check_positive, 1)
            assert result is Color.BLUE
        """.format(protocol=self.protocol)
        assert_run_python_script(code)
=======
    def test_relative_import_inside_function(self):
        # Make sure relative imports inside round-tripped functions is not
        # broken.This was a bug in cloudpickle versions <= 0.5.3 and was
        # re-introduced in 0.8.0.

        # Both functions living inside modules and packages are tested.
        def f():
            # module_function belongs to mypkg.mod1, which is a module
            from .mypkg import module_function
            return module_function()

        def g():
            # package_function belongs to mypkg, which is a package
            from .mypkg import package_function
            return package_function()

        for func, source in zip([f, g], ["module", "package"]):
            # Make sure relative imports are initially working
            assert func() == "hello from a {}!".format(source)

            # Make sure relative imports still work after round-tripping
            cloned_func = pickle_depickle(func, protocol=self.protocol)
            assert cloned_func() == "hello from a {}!".format(source)
>>>>>>> 31ecdd6f


class Protocol2CloudPickleTest(CloudPickleTest):

    protocol = 2


if __name__ == '__main__':
    unittest.main()<|MERGE_RESOLUTION|>--- conflicted
+++ resolved
@@ -1510,7 +1510,6 @@
         pickle_depickle(DataClass, protocol=self.protocol)
         assert data.x == pickle_depickle(data, protocol=self.protocol).x == 42
 
-<<<<<<< HEAD
     def test_locally_defined_enum(self):
         enum = pytest.importorskip("enum")
 
@@ -1592,7 +1591,7 @@
             assert result is Color.BLUE
         """.format(protocol=self.protocol)
         assert_run_python_script(code)
-=======
+
     def test_relative_import_inside_function(self):
         # Make sure relative imports inside round-tripped functions is not
         # broken.This was a bug in cloudpickle versions <= 0.5.3 and was
@@ -1616,7 +1615,6 @@
             # Make sure relative imports still work after round-tripping
             cloned_func = pickle_depickle(func, protocol=self.protocol)
             assert cloned_func() == "hello from a {}!".format(source)
->>>>>>> 31ecdd6f
 
 
 class Protocol2CloudPickleTest(CloudPickleTest):
