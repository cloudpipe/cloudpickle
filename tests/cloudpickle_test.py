--- conflicted
+++ resolved
@@ -2338,7 +2338,6 @@
         o = MyClass()
         pickle_depickle(o, protocol=self.protocol)
 
-<<<<<<< HEAD
     def test_pickle_module_registered_for_pickling_by_value(self):
         try:
             by_ref = cloudpickle.dumps(an_external_function, protocol=self.protocol)
@@ -2451,7 +2450,6 @@
         finally:
             _PICKLE_BY_VALUE_MODULES.clear()
 
-=======
     @pytest.mark.skipif(
         sys.version_info < (3, 7),
         reason="Determinism can only be guaranteed for Python 3.7+"
@@ -2477,7 +2475,6 @@
             pytest.fail(
                 "Expected a single deterministic payload, got %d/5" % len(vals)
             )
->>>>>>> a20b8046
 
 
 class Protocol2CloudPickleTest(CloudPickleTest):
