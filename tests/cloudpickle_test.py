--- conflicted
+++ resolved
@@ -608,14 +608,10 @@
             assert hasattr(depickled_mod.__builtins__, "abs")
         assert depickled_mod.f(-1) == 1
 
-<<<<<<< HEAD
-        # Additional check testing that the issue #425 is fixed
-=======
         # Additional check testing that the issue #425 is fixed: without the
         # fix for #425, `mod.f` would not have access to `__builtins__`, and
         # thus calling `mod.f(-1)` (which relies on the `abs` builtin) would
         # fail.
->>>>>>> 2a79b69a
         assert mod.f(-1) == 1
 
     def test_load_dynamic_module_in_grandchild_process(self):
