import _collections_abc
import abc
import collections
import base64
import dataclasses
import functools
import io
import itertools
import logging
import math
import multiprocessing
from operator import itemgetter, attrgetter
import pickletools
import platform
import random
import re
import shutil
import subprocess
import sys
import tempfile
import textwrap
import types
import unittest
import weakref
import os
import enum
import typing
from functools import wraps
import pickle

import pytest
from pathlib import Path

try:
    # try importing numpy and scipy. These are not hard dependencies and
    # tests should be skipped if these modules are not available
    import numpy as np
    import scipy.special as spp
except (ImportError, RuntimeError):
    np = None
    spp = None

import cloudpickle
from cloudpickle import register_pickle_by_value
from cloudpickle import unregister_pickle_by_value
from cloudpickle import list_registry_pickle_by_value
from cloudpickle.cloudpickle import _should_pickle_by_reference
from cloudpickle.cloudpickle import _make_empty_cell
from cloudpickle.cloudpickle import _extract_class_dict, _whichmodule
from cloudpickle.cloudpickle import _lookup_module_and_qualname

from .testutils import subprocess_worker
from .testutils import subprocess_pickle_echo
from .testutils import subprocess_pickle_string
from .testutils import assert_run_python_script
from .testutils import check_deterministic_pickle


_TEST_GLOBAL_VARIABLE = "default_value"
_TEST_GLOBAL_VARIABLE2 = "another_value"


class RaiserOnPickle:
    def __init__(self, exc):
        self.exc = exc

    def __reduce__(self):
        raise self.exc


def pickle_depickle(obj, protocol=cloudpickle.DEFAULT_PROTOCOL):
    """Helper function to test whether object pickled with cloudpickle can be
    depickled with pickle
    """
    return pickle.loads(cloudpickle.dumps(obj, protocol=protocol))


def _escape(raw_filepath):
    # Ugly hack to embed filepaths in code templates for windows
    return raw_filepath.replace("\\", r"\\\\")


def _maybe_remove(list_, item):
    try:
        list_.remove(item)
    except ValueError:
        pass
    return list_


def test_extract_class_dict():
    class A(int):
        """A docstring"""

        def method(self):
            return "a"

    class B:
        """B docstring"""

        B_CONSTANT = 42

        def method(self):
            return "b"

    class C(A, B):
        C_CONSTANT = 43

        def method_c(self):
            return "c"

    clsdict = _extract_class_dict(C)
    expected_keys = ["C_CONSTANT", "__doc__", "method_c"]
    # New attribute in Python 3.13 beta 1
    # https://github.com/python/cpython/pull/118475
    if sys.version_info >= (3, 13):
        expected_keys.insert(2, "__firstlineno__")
    assert list(clsdict.keys()) == expected_keys
    assert clsdict["C_CONSTANT"] == 43
    assert clsdict["__doc__"] is None
    assert clsdict["method_c"](C()) == C().method_c()


class CloudPickleTest(unittest.TestCase):
    protocol = cloudpickle.DEFAULT_PROTOCOL

    def setUp(self):
        self.tmpdir = tempfile.mkdtemp(prefix="tmp_cloudpickle_test_")

    def tearDown(self):
        shutil.rmtree(self.tmpdir)

    @pytest.mark.skipif(
        platform.python_implementation() != "CPython" or sys.version_info < (3, 8, 2),
        reason="Underlying bug fixed upstream starting Python 3.8.2",
    )
    def test_reducer_override_reference_cycle(self):
        # Early versions of Python 3.8 introduced a reference cycle between a
        # Pickler and it's reducer_override method. Because a Pickler
        # object references every object it has pickled through its memo, this
        # cycle prevented the garbage-collection of those external pickled
        # objects. See #327 as well as https://bugs.python.org/issue39492
        # This bug was fixed in Python 3.8.2, but is still present using
        # cloudpickle and Python 3.8.0/1, hence the skipif directive.
        class MyClass:
            pass

        my_object = MyClass()
        wr = weakref.ref(my_object)

        cloudpickle.dumps(my_object)
        del my_object
        assert wr() is None, "'del'-ed my_object has not been collected"

    def test_itemgetter(self):
        d = range(10)
        getter = itemgetter(1)

        getter2 = pickle_depickle(getter, protocol=self.protocol)
        self.assertEqual(getter(d), getter2(d))

        getter = itemgetter(0, 3)
        getter2 = pickle_depickle(getter, protocol=self.protocol)
        self.assertEqual(getter(d), getter2(d))

    def test_attrgetter(self):
        class C:
            def __getattr__(self, item):
                return item

        d = C()
        getter = attrgetter("a")
        getter2 = pickle_depickle(getter, protocol=self.protocol)
        self.assertEqual(getter(d), getter2(d))
        getter = attrgetter("a", "b")
        getter2 = pickle_depickle(getter, protocol=self.protocol)
        self.assertEqual(getter(d), getter2(d))

        d.e = C()
        getter = attrgetter("e.a")
        getter2 = pickle_depickle(getter, protocol=self.protocol)
        self.assertEqual(getter(d), getter2(d))
        getter = attrgetter("e.a", "e.b")
        getter2 = pickle_depickle(getter, protocol=self.protocol)
        self.assertEqual(getter(d), getter2(d))

    # Regression test for SPARK-3415
    def test_pickling_file_handles(self):
        out1 = sys.stderr
        out2 = pickle.loads(cloudpickle.dumps(out1, protocol=self.protocol))
        self.assertEqual(out1, out2)

    def test_func_globals(self):
        class Unpicklable:
            def __reduce__(self):
                raise Exception("not picklable")

        global exit
        exit = Unpicklable()

        self.assertRaises(
            Exception, lambda: cloudpickle.dumps(exit, protocol=self.protocol)
        )

        def foo():
            sys.exit(0)

        self.assertTrue("exit" in foo.__code__.co_names)
        cloudpickle.dumps(foo)

    def test_memoryview(self):
        buffer_obj = memoryview(b"Hello")
        self.assertEqual(
            pickle_depickle(buffer_obj, protocol=self.protocol), buffer_obj.tobytes()
        )

    def test_dict_keys(self):
        keys = {"a": 1, "b": 2}.keys()
        results = pickle_depickle(keys)
        self.assertEqual(results, keys)
        assert isinstance(results, _collections_abc.dict_keys)

    def test_dict_values(self):
        values = {"a": 1, "b": 2}.values()
        results = pickle_depickle(values)
        self.assertEqual(sorted(results), sorted(values))
        assert isinstance(results, _collections_abc.dict_values)

    def test_dict_items(self):
        items = {"a": 1, "b": 2}.items()
        results = pickle_depickle(items)
        self.assertEqual(results, items)
        assert isinstance(results, _collections_abc.dict_items)

    def test_odict_keys(self):
        keys = collections.OrderedDict([("a", 1), ("b", 2)]).keys()
        results = pickle_depickle(keys)
        self.assertEqual(results, keys)
        assert type(keys) is type(results)

    def test_odict_values(self):
        values = collections.OrderedDict([("a", 1), ("b", 2)]).values()
        results = pickle_depickle(values)
        self.assertEqual(list(results), list(values))
        assert type(values) is type(results)

    def test_odict_items(self):
        items = collections.OrderedDict([("a", 1), ("b", 2)]).items()
        results = pickle_depickle(items)
        self.assertEqual(results, items)
        assert type(items) is type(results)

    def test_sliced_and_non_contiguous_memoryview(self):
        buffer_obj = memoryview(b"Hello!" * 3)[2:15:2]
        self.assertEqual(
            pickle_depickle(buffer_obj, protocol=self.protocol), buffer_obj.tobytes()
        )

    def test_large_memoryview(self):
        buffer_obj = memoryview(b"Hello!" * int(1e7))
        self.assertEqual(
            pickle_depickle(buffer_obj, protocol=self.protocol), buffer_obj.tobytes()
        )

    def test_lambda(self):
        self.assertEqual(pickle_depickle(lambda: 1, protocol=self.protocol)(), 1)

    def test_nested_lambdas(self):
        a, b = 1, 2
        f1 = lambda x: x + a  # noqa: E731
        f2 = lambda x: f1(x) // b  # noqa: E731
        self.assertEqual(pickle_depickle(f2, protocol=self.protocol)(1), 1)

    def test_recursive_closure(self):
        def f1():
            def g():
                return g

            return g

        def f2(base):
            def g(n):
                return base if n <= 1 else n * g(n - 1)

            return g

        g1 = pickle_depickle(f1(), protocol=self.protocol)
        self.assertEqual(g1(), g1)

        g2 = pickle_depickle(f2(2), protocol=self.protocol)
        self.assertEqual(g2(5), 240)

    def test_closure_none_is_preserved(self):
        def f():
            """A function with no closure cells"""

        self.assertTrue(
            f.__closure__ is None,
            msg="f actually has closure cells!",
        )

        g = pickle_depickle(f, protocol=self.protocol)

        self.assertTrue(
            g.__closure__ is None,
            msg="g now has closure cells even though f does not",
        )

    def test_empty_cell_preserved(self):
        def f():
            if False:  # pragma: no cover
                cell = None

            def g():
                cell  # NameError, unbound free variable

            return g

        g1 = f()
        with pytest.raises(NameError):
            g1()

        g2 = pickle_depickle(g1, protocol=self.protocol)
        with pytest.raises(NameError):
            g2()

    def test_unhashable_closure(self):
        def f():
            s = {1, 2}  # mutable set is unhashable

            def g():
                return len(s)

            return g

        g = pickle_depickle(f(), protocol=self.protocol)
        self.assertEqual(g(), 2)

    def test_class_no_firstlineno_deletion_(self):
        # `__firstlineno__` is a new attribute of classes introduced in Python 3.13.
        # This attribute used to be automatically deleted when unpickling a class as a
        # consequence of cloudpickle setting a class's `__module__` attribute at
        # unpickling time (see https://github.com/python/cpython/blob/73c152b346a18ed8308e469bdd232698e6cd3a63/Objects/typeobject.c#L1353-L1356).
        # This deletion would cause tests like
        # `test_deterministic_dynamic_class_attr_ordering_for_chained_pickling` to fail.
        # This test makes sure that the attribute `__firstlineno__` is preserved
        # across a cloudpickle roundtrip.

        class A:
            pass

        if hasattr(A, "__firstlineno__"):
            A_roundtrip = pickle_depickle(A, protocol=self.protocol)
            assert hasattr(A_roundtrip, "__firstlineno__")
            assert A_roundtrip.__firstlineno__ == A.__firstlineno__


    def test_dynamically_generated_class_that_uses_super(self):
        class Base:
            def method(self):
                return 1

        class Derived(Base):
            "Derived Docstring"

            def method(self):
                return super().method() + 1

        self.assertEqual(Derived().method(), 2)

        # Pickle and unpickle the class.
        UnpickledDerived = pickle_depickle(Derived, protocol=self.protocol)
        self.assertEqual(UnpickledDerived().method(), 2)

        # We have special logic for handling __doc__ because it's a readonly
        # attribute on PyPy.
        self.assertEqual(UnpickledDerived.__doc__, "Derived Docstring")

        # Pickle and unpickle an instance.
        orig_d = Derived()
        d = pickle_depickle(orig_d, protocol=self.protocol)
        self.assertEqual(d.method(), 2)

    def test_cycle_in_classdict_globals(self):
        class C:
            def it_works(self):
                return "woohoo!"

        C.C_again = C
        C.instance_of_C = C()

        depickled_C = pickle_depickle(C, protocol=self.protocol)
        depickled_instance = pickle_depickle(C())

        # Test instance of depickled class.
        self.assertEqual(depickled_C().it_works(), "woohoo!")
        self.assertEqual(depickled_C.C_again().it_works(), "woohoo!")
        self.assertEqual(depickled_C.instance_of_C.it_works(), "woohoo!")
        self.assertEqual(depickled_instance.it_works(), "woohoo!")

    def test_locally_defined_function_and_class(self):
        LOCAL_CONSTANT = 42

        def some_function(x, y):
            # Make sure the __builtins__ are not broken (see #211)
            sum(range(10))
            return (x + y) / LOCAL_CONSTANT

        # pickle the function definition
        result = pickle_depickle(some_function, protocol=self.protocol)(41, 1)
        assert result == 1
        result = pickle_depickle(some_function, protocol=self.protocol)(81, 3)
        assert result == 2

        hidden_constant = lambda: LOCAL_CONSTANT  # noqa: E731

        class SomeClass:
            """Overly complicated class with nested references to symbols"""

            def __init__(self, value):
                self.value = value

            def one(self):
                return LOCAL_CONSTANT / hidden_constant()

            def some_method(self, x):
                return self.one() + some_function(x, 1) + self.value

        # pickle the class definition
        clone_class = pickle_depickle(SomeClass, protocol=self.protocol)
        self.assertEqual(clone_class(1).one(), 1)
        self.assertEqual(clone_class(5).some_method(41), 7)
        clone_class = subprocess_pickle_echo(SomeClass, protocol=self.protocol)
        self.assertEqual(clone_class(5).some_method(41), 7)

        # pickle the class instances
        self.assertEqual(pickle_depickle(SomeClass(1)).one(), 1)
        self.assertEqual(pickle_depickle(SomeClass(5)).some_method(41), 7)
        new_instance = subprocess_pickle_echo(SomeClass(5), protocol=self.protocol)
        self.assertEqual(new_instance.some_method(41), 7)

        # pickle the method instances
        self.assertEqual(pickle_depickle(SomeClass(1).one)(), 1)
        self.assertEqual(pickle_depickle(SomeClass(5).some_method)(41), 7)
        new_method = subprocess_pickle_echo(
            SomeClass(5).some_method, protocol=self.protocol
        )
        self.assertEqual(new_method(41), 7)

    def test_partial(self):
        partial_obj = functools.partial(min, 1)
        partial_clone = pickle_depickle(partial_obj, protocol=self.protocol)
        self.assertEqual(partial_clone(4), 1)

    @pytest.mark.skipif(
        platform.python_implementation() == "PyPy",
        reason="Skip numpy and scipy tests on PyPy",
    )
    def test_ufunc(self):
        # test a numpy ufunc (universal function), which is a C-based function
        # that is applied on a numpy array

        if np:
            # simple ufunc: np.add
            self.assertEqual(pickle_depickle(np.add, protocol=self.protocol), np.add)
        else:  # skip if numpy is not available
            pass

        if spp:
            # custom ufunc: scipy.special.iv
            self.assertEqual(pickle_depickle(spp.iv, protocol=self.protocol), spp.iv)
        else:  # skip if scipy is not available
            pass

    def test_loads_namespace(self):
        obj = 1, 2, 3, 4
        returned_obj = cloudpickle.loads(cloudpickle.dumps(obj, protocol=self.protocol))
        self.assertEqual(obj, returned_obj)

    def test_load_namespace(self):
        obj = 1, 2, 3, 4
        bio = io.BytesIO()
        cloudpickle.dump(obj, bio)
        bio.seek(0)
        returned_obj = cloudpickle.load(bio)
        self.assertEqual(obj, returned_obj)

    def test_generator(self):
        def some_generator(cnt):
            yield from range(cnt)

        gen2 = pickle_depickle(some_generator, protocol=self.protocol)

        assert isinstance(gen2(3), type(some_generator(3)))
        assert list(gen2(3)) == list(range(3))

    def test_classmethod(self):
        class A:
            @staticmethod
            def test_sm():
                return "sm"

            @classmethod
            def test_cm(cls):
                return "cm"

        sm = A.__dict__["test_sm"]
        cm = A.__dict__["test_cm"]

        A.test_sm = pickle_depickle(sm, protocol=self.protocol)
        A.test_cm = pickle_depickle(cm, protocol=self.protocol)

        self.assertEqual(A.test_sm(), "sm")
        self.assertEqual(A.test_cm(), "cm")

    def test_bound_classmethod(self):
        class A:
            @classmethod
            def test_cm(cls):
                return "cm"

        A.test_cm = pickle_depickle(A.test_cm, protocol=self.protocol)
        self.assertEqual(A.test_cm(), "cm")

    def test_method_descriptors(self):
        f = pickle_depickle(str.upper)
        self.assertEqual(f("abc"), "ABC")

    def test_instancemethods_without_self(self):
        class F:
            def f(self, x):
                return x + 1

        g = pickle_depickle(F.f, protocol=self.protocol)
        self.assertEqual(g.__name__, F.f.__name__)
        # self.assertEqual(g(F(), 1), 2)  # still fails

    def test_module(self):
        pickle_clone = pickle_depickle(pickle, protocol=self.protocol)
        self.assertEqual(pickle, pickle_clone)

    def _check_dynamic_module(self, mod):
        mod = types.ModuleType("mod")
        code = """
        x = 1
        def f(y):
            return x + y

        class Foo:
            def method(self, x):
                return f(x)
        """
        exec(textwrap.dedent(code), mod.__dict__)
        mod2 = pickle_depickle(mod, protocol=self.protocol)
        self.assertEqual(mod.x, mod2.x)
        self.assertEqual(mod.f(5), mod2.f(5))
        self.assertEqual(mod.Foo().method(5), mod2.Foo().method(5))

        if platform.python_implementation() != "PyPy":
            # XXX: this fails with excessive recursion on PyPy.
            mod3 = subprocess_pickle_echo(mod, protocol=self.protocol)
            self.assertEqual(mod.x, mod3.x)
            self.assertEqual(mod.f(5), mod3.f(5))
            self.assertEqual(mod.Foo().method(5), mod3.Foo().method(5))

        # Test dynamic modules when imported back are singletons
        mod1, mod2 = pickle_depickle([mod, mod])
        self.assertEqual(id(mod1), id(mod2))

        # Ensure proper pickling of mod's functions when module "looks" like a
        # file-backed module even though it is not:
        try:
            sys.modules["mod"] = mod
            depickled_f = pickle_depickle(mod.f, protocol=self.protocol)
            self.assertEqual(mod.f(5), depickled_f(5))
        finally:
            sys.modules.pop("mod", None)

    def test_dynamic_module(self):
        mod = types.ModuleType("mod")
        assert mod.__package__ is None
        self._check_dynamic_module(mod)

    def test_dynamic_module_no_package(self):
        # non-regression test for #116
        mod = types.ModuleType("mod")
        del mod.__package__
        assert not hasattr(mod, "__package__")
        self._check_dynamic_module(mod)

    def test_module_locals_behavior(self):
        # Makes sure that a local function defined in another module is
        # correctly serialized. This notably checks that the globals are
        # accessible and that there is no issue with the builtins (see #211)

        pickled_func_path = os.path.join(self.tmpdir, "local_func_g.pkl")

        child_process_script = """
        import pickle
        import gc
        with open("{pickled_func_path}", 'rb') as f:
            func = pickle.load(f)

        assert func(range(10)) == 45
        """

        child_process_script = child_process_script.format(
            pickled_func_path=_escape(pickled_func_path)
        )

        try:
            from .testutils import make_local_function

            g = make_local_function()
            with open(pickled_func_path, "wb") as f:
                cloudpickle.dump(g, f, protocol=self.protocol)

            assert_run_python_script(textwrap.dedent(child_process_script))

        finally:
            os.unlink(pickled_func_path)

    def test_dynamic_module_with_unpicklable_builtin(self):
        # Reproducer of https://github.com/cloudpipe/cloudpickle/issues/316
        # Some modules such as scipy inject some unpicklable objects into the
        # __builtins__ module, which appears in every module's __dict__ under
        # the '__builtins__' key. In such cases, cloudpickle used to fail
        # when pickling dynamic modules.
        class UnpickleableObject:
            def __reduce__(self):
                raise ValueError("Unpicklable object")

        mod = types.ModuleType("mod")

        exec("f = lambda x: abs(x)", mod.__dict__)
        assert mod.f(-1) == 1
        assert "__builtins__" in mod.__dict__

        unpicklable_obj = UnpickleableObject()
        with pytest.raises(ValueError):
            cloudpickle.dumps(unpicklable_obj)

        # Emulate the behavior of scipy by injecting an unpickleable object
        # into mod's builtins.
        # The __builtins__ entry of mod's __dict__ can either be the
        # __builtins__ module, or the __builtins__ module's __dict__. #316
        # happens only in the latter case.
        if isinstance(mod.__dict__["__builtins__"], dict):
            mod.__dict__["__builtins__"]["unpickleable_obj"] = unpicklable_obj
        elif isinstance(mod.__dict__["__builtins__"], types.ModuleType):
            mod.__dict__["__builtins__"].unpickleable_obj = unpicklable_obj

        depickled_mod = pickle_depickle(mod, protocol=self.protocol)
        assert "__builtins__" in depickled_mod.__dict__

        if isinstance(depickled_mod.__dict__["__builtins__"], dict):
            assert "abs" in depickled_mod.__builtins__
        elif isinstance(depickled_mod.__dict__["__builtins__"], types.ModuleType):
            assert hasattr(depickled_mod.__builtins__, "abs")
        assert depickled_mod.f(-1) == 1

        # Additional check testing that the issue #425 is fixed: without the
        # fix for #425, `mod.f` would not have access to `__builtins__`, and
        # thus calling `mod.f(-1)` (which relies on the `abs` builtin) would
        # fail.
        assert mod.f(-1) == 1

    def test_load_dynamic_module_in_grandchild_process(self):
        # Make sure that when loaded, a dynamic module preserves its dynamic
        # property. Otherwise, this will lead to an ImportError if pickled in
        # the child process and reloaded in another one.

        # We create a new dynamic module
        mod = types.ModuleType("mod")
        code = """
        x = 1
        """
        exec(textwrap.dedent(code), mod.__dict__)

        # This script will be ran in a separate child process. It will import
        # the pickled dynamic module, and then re-pickle it under a new name.
        # Finally, it will create a child process that will load the re-pickled
        # dynamic module.
        parent_process_module_file = os.path.join(
            self.tmpdir, "dynamic_module_from_parent_process.pkl"
        )
        child_process_module_file = os.path.join(
            self.tmpdir, "dynamic_module_from_child_process.pkl"
        )
        child_process_script = """
            import pickle
            import textwrap

            import cloudpickle
            from testutils import assert_run_python_script


            child_of_child_process_script = {child_of_child_process_script}

            with open('{parent_process_module_file}', 'rb') as f:
                mod = pickle.load(f)

            with open('{child_process_module_file}', 'wb') as f:
                cloudpickle.dump(mod, f, protocol={protocol})

            assert_run_python_script(textwrap.dedent(child_of_child_process_script))
            """

        # The script ran by the process created by the child process
        child_of_child_process_script = """ '''
                import pickle
                with open('{child_process_module_file}','rb') as fid:
                    mod = pickle.load(fid)
                ''' """

        # Filling the two scripts with the pickled modules filepaths and,
        # for the first child process, the script to be executed by its
        # own child process.
        child_of_child_process_script = child_of_child_process_script.format(
            child_process_module_file=child_process_module_file
        )

        child_process_script = child_process_script.format(
            parent_process_module_file=_escape(parent_process_module_file),
            child_process_module_file=_escape(child_process_module_file),
            child_of_child_process_script=_escape(child_of_child_process_script),
            protocol=self.protocol,
        )

        try:
            with open(parent_process_module_file, "wb") as fid:
                cloudpickle.dump(mod, fid, protocol=self.protocol)

            assert_run_python_script(textwrap.dedent(child_process_script))

        finally:
            # Remove temporary created files
            if os.path.exists(parent_process_module_file):
                os.unlink(parent_process_module_file)
            if os.path.exists(child_process_module_file):
                os.unlink(child_process_module_file)

    def test_correct_globals_import(self):
        def nested_function(x):
            return x + 1

        def unwanted_function(x):
            return math.exp(x)

        def my_small_function(x, y):
            return nested_function(x) + y

        b = cloudpickle.dumps(my_small_function, protocol=self.protocol)

        # Make sure that the pickle byte string only includes the definition
        # of my_small_function and its dependency nested_function while
        # extra functions and modules such as unwanted_function and the math
        # module are not included so as to keep the pickle payload as
        # lightweight as possible.

        assert b"my_small_function" in b
        assert b"nested_function" in b

        assert b"unwanted_function" not in b
        assert b"math" not in b

    def test_module_importability(self):
        import pickle
        import os.path
        import collections
        import collections.abc

        assert _should_pickle_by_reference(pickle)
        assert _should_pickle_by_reference(os.path)  # fake (aliased) module
        assert _should_pickle_by_reference(collections)  # package
        assert _should_pickle_by_reference(collections.abc)  # module in package

        dynamic_module = types.ModuleType("dynamic_module")
        assert not _should_pickle_by_reference(dynamic_module)

        if platform.python_implementation() == "PyPy":
            import _codecs

            assert _should_pickle_by_reference(_codecs)

        # #354: Check that modules created dynamically during the import of
        # their parent modules are considered importable by cloudpickle.
        # See the mod_with_dynamic_submodule documentation for more
        # details of this use case.
        m = pytest.importorskip(
            "_cloudpickle_testpkg.mod.dynamic_submodule"
        )  # noqa F841
        assert _should_pickle_by_reference(m)
        assert pickle_depickle(m, protocol=self.protocol) is m

        # Check for similar behavior for a module that cannot be imported by
        # attribute lookup.
        from _cloudpickle_testpkg.mod import dynamic_submodule_two as m2

        assert _should_pickle_by_reference(m2)
        assert pickle_depickle(m2, protocol=self.protocol) is m2

        # Submodule_three is a dynamic module only importable via module lookup
        with pytest.raises(ImportError):
            import _cloudpickle_testpkg.mod.submodule_three  # noqa
        from _cloudpickle_testpkg.mod import submodule_three as m3

        assert not _should_pickle_by_reference(m3)

        # This module cannot be pickled using attribute lookup (as it does not
        # have a `__module__` attribute like classes and functions.
        assert not hasattr(m3, "__module__")
        depickled_m3 = pickle_depickle(m3, protocol=self.protocol)
        assert depickled_m3 is not m3
        assert m3.f(1) == depickled_m3.f(1)

        # Do the same for an importable dynamic submodule inside a dynamic
        # module inside a file-backed module.
        import _cloudpickle_testpkg.mod.dynamic_submodule.dynamic_subsubmodule as sm  # noqa

        assert _should_pickle_by_reference(sm)
        assert pickle_depickle(sm, protocol=self.protocol) is sm

        expected = "cannot check importability of object instances"
        with pytest.raises(TypeError, match=expected):
            _should_pickle_by_reference(object())

    def test_Ellipsis(self):
        self.assertEqual(Ellipsis, pickle_depickle(Ellipsis, protocol=self.protocol))

    def test_NotImplemented(self):
        ExcClone = pickle_depickle(NotImplemented, protocol=self.protocol)
        self.assertEqual(NotImplemented, ExcClone)

    def test_NoneType(self):
        res = pickle_depickle(type(None), protocol=self.protocol)
        self.assertEqual(type(None), res)

    def test_EllipsisType(self):
        res = pickle_depickle(type(Ellipsis), protocol=self.protocol)
        self.assertEqual(type(Ellipsis), res)

    def test_NotImplementedType(self):
        res = pickle_depickle(type(NotImplemented), protocol=self.protocol)
        self.assertEqual(type(NotImplemented), res)

    def test_builtin_function(self):
        # Note that builtin_function_or_method are special-cased by cloudpickle
        # only in python2.

        # builtin function from the __builtin__ module
        assert pickle_depickle(zip, protocol=self.protocol) is zip

        from os import mkdir

        # builtin function from a "regular" module
        assert pickle_depickle(mkdir, protocol=self.protocol) is mkdir

    def test_builtin_type_constructor(self):
        # This test makes sure that cloudpickling builtin-type
        # constructors works for all python versions/implementation.

        # pickle_depickle some builtin methods of the __builtin__ module
        for t in list, tuple, set, frozenset, dict, object:
            cloned_new = pickle_depickle(t.__new__, protocol=self.protocol)
            assert isinstance(cloned_new(t), t)

    # The next 4 tests cover all cases into which builtin python methods can
    # appear.
    # There are 4 kinds of method: 'classic' methods, classmethods,
    # staticmethods and slotmethods. They will appear under different types
    # depending on whether they are called from the __dict__ of their
    # class, their class itself, or an instance of their class. This makes
    # 12 total combinations.
    # This discussion and the following tests are relevant for the CPython
    # implementation only. In PyPy, there is no builtin method or builtin
    # function types/flavours. The only way into which a builtin method can be
    # identified is with it's builtin-code __code__ attribute.

    def test_builtin_classicmethod(self):
        obj = 1.5  # float object

        bound_classicmethod = obj.hex  # builtin_function_or_method
        unbound_classicmethod = type(obj).hex  # method_descriptor
        clsdict_classicmethod = type(obj).__dict__["hex"]  # method_descriptor

        assert unbound_classicmethod is clsdict_classicmethod

        depickled_bound_meth = pickle_depickle(
            bound_classicmethod, protocol=self.protocol
        )
        depickled_unbound_meth = pickle_depickle(
            unbound_classicmethod, protocol=self.protocol
        )
        depickled_clsdict_meth = pickle_depickle(
            clsdict_classicmethod, protocol=self.protocol
        )

        # No identity on the bound methods they are bound to different float
        # instances
        assert depickled_bound_meth() == bound_classicmethod()
        assert depickled_unbound_meth is unbound_classicmethod
        assert depickled_clsdict_meth is clsdict_classicmethod

    def test_builtin_classmethod(self):
        obj = 1.5  # float object

        bound_clsmethod = obj.fromhex  # builtin_function_or_method
        unbound_clsmethod = type(obj).fromhex  # builtin_function_or_method

        depickled_bound_meth = pickle_depickle(bound_clsmethod, protocol=self.protocol)
        depickled_unbound_meth = pickle_depickle(
            unbound_clsmethod, protocol=self.protocol
        )

        # float.fromhex takes a string as input.
        arg = "0x1"

        # Identity on both the bound and the unbound methods cannot be
        # tested: the bound methods are bound to different objects, and the
        # unbound methods are actually recreated at each call.
        assert depickled_bound_meth(arg) == bound_clsmethod(arg)
        assert depickled_unbound_meth(arg) == unbound_clsmethod(arg)

    @pytest.mark.skipif(
        (
            sys.version_info >= (3, 10, 8)
            and platform.python_implementation() == "CPython"
        ),
        reason=(
            "CPython dropped support for pickling classmethod_descriptor,"
            "https://github.com/python/cpython/issues/95196"
        ),
    )
    def test_builtin_classmethod_descriptor(self):
        # `classmethod_descriptor` is the analogue `classmethod` (used for
        # pure Python classes) for builtin types. Until CPython 3.10.8,
        # `classmethod_descriptor` implemented an (incorrect) reducer. After
        # https://github.com/python/cpython/issues/95196 revealed its
        # incorrectness, this reducer was dropped (and not fixed), on the
        # ground that pickling its Pythonic equivalent, `classmethod`,
        # was never supported in the first place.
        # Note that cloudpickle supports pickling `classmethod` objects,
        # but never patched pickle's incorrect `classmethod_descriptor`
        # reducer: pickling `classmethod_descriptor` objects using cloudpickle
        # has always been broken.
        obj = 1.5  # float object

        clsdict_clsmethod = type(obj).__dict__["fromhex"]  # classmethod_descriptor

        depickled_clsdict_meth = pickle_depickle(
            clsdict_clsmethod, protocol=self.protocol
        )

        # float.fromhex takes a string as input.
        arg = "0x1"
        if platform.python_implementation() == "CPython":
            # Roundtripping a classmethod_descriptor results in a
            # builtin_function_or_method (CPython upstream issue).
            assert depickled_clsdict_meth(arg) == clsdict_clsmethod(float, arg)
        if platform.python_implementation() == "PyPy":
            # builtin-classmethods are simple classmethod in PyPy (not
            # callable). We test equality of types and the functionality of the
            # __func__ attribute instead. We do not test the the identity of
            # the functions as __func__ attributes of classmethods are not
            # pickleable and must be reconstructed at depickling time.
            assert type(depickled_clsdict_meth) is type(clsdict_clsmethod)
            assert depickled_clsdict_meth.__func__(
                float, arg
            ) == clsdict_clsmethod.__func__(float, arg)

    def test_builtin_slotmethod(self):
        obj = 1.5  # float object

        bound_slotmethod = obj.__repr__  # method-wrapper
        unbound_slotmethod = type(obj).__repr__  # wrapper_descriptor
        clsdict_slotmethod = type(obj).__dict__["__repr__"]  # ditto

        depickled_bound_meth = pickle_depickle(bound_slotmethod, protocol=self.protocol)
        depickled_unbound_meth = pickle_depickle(
            unbound_slotmethod, protocol=self.protocol
        )
        depickled_clsdict_meth = pickle_depickle(
            clsdict_slotmethod, protocol=self.protocol
        )

        # No identity tests on the bound slotmethod are they are bound to
        # different float instances
        assert depickled_bound_meth() == bound_slotmethod()
        assert depickled_unbound_meth is unbound_slotmethod
        assert depickled_clsdict_meth is clsdict_slotmethod

    @pytest.mark.skipif(
        platform.python_implementation() == "PyPy",
        reason="No known staticmethod example in the pypy stdlib",
    )
    def test_builtin_staticmethod(self):
        obj = "foo"  # str object

        bound_staticmethod = obj.maketrans  # builtin_function_or_method
        unbound_staticmethod = type(obj).maketrans  # ditto
        clsdict_staticmethod = type(obj).__dict__["maketrans"]  # staticmethod

        assert bound_staticmethod is unbound_staticmethod

        depickled_bound_meth = pickle_depickle(
            bound_staticmethod, protocol=self.protocol
        )
        depickled_unbound_meth = pickle_depickle(
            unbound_staticmethod, protocol=self.protocol
        )
        depickled_clsdict_meth = pickle_depickle(
            clsdict_staticmethod, protocol=self.protocol
        )

        assert depickled_bound_meth is bound_staticmethod
        assert depickled_unbound_meth is unbound_staticmethod

        # staticmethod objects are recreated at depickling time, but the
        # underlying __func__ object is pickled by attribute.
        assert depickled_clsdict_meth.__func__ is clsdict_staticmethod.__func__
        type(depickled_clsdict_meth) is type(clsdict_staticmethod)

    def test_tornado_coroutine(self):
        # Pickling a locally defined coroutine function
        gen = pytest.importorskip("tornado.gen")
        ioloop = pytest.importorskip("tornado.ioloop")

        @gen.coroutine
        def f(x, y):
            yield gen.sleep(x)
            raise gen.Return(y + 1)

        @gen.coroutine
        def g(y):
            res = yield f(0.01, y)  # noqa: F821
            raise gen.Return(res + 1)

        with pytest.warns(DeprecationWarning):
            assert cloudpickle.is_tornado_coroutine(g)

        data = cloudpickle.dumps([g, g], protocol=self.protocol)
        del f, g
        g2, g3 = pickle.loads(data)
        assert g2 is g3
        loop = ioloop.IOLoop(make_current=False)
        res = loop.run_sync(functools.partial(g2, 5))
        assert res == 7

    @pytest.mark.skipif(
        (3, 11, 0, "beta") <= sys.version_info < (3, 11, 0, "beta", 4),
        reason="https://github.com/python/cpython/issues/92932",
    )
    def test_extended_arg(self):
        # Functions with more than 65535 global vars prefix some global
        # variable references with the EXTENDED_ARG opcode.
        nvars = 65537 + 258
        names = ["g%d" % i for i in range(1, nvars)]
        r = random.Random(42)
        d = {name: r.randrange(100) for name in names}
        # def f(x):
        #     x = g1, g2, ...
        #     return zlib.crc32(bytes(bytearray(x)))
        code = """
        import zlib

        def f():
            x = {tup}
            return zlib.crc32(bytes(bytearray(x)))
        """.format(tup=", ".join(names))
        exec(textwrap.dedent(code), d, d)
        f = d["f"]
        res = f()
        data = cloudpickle.dumps([f, f], protocol=self.protocol)
        d = f = None
        f2, f3 = pickle.loads(data)
        self.assertTrue(f2 is f3)
        self.assertEqual(f2(), res)

    def test_submodule(self):
        # Function that refers (by attribute) to a sub-module of a package.

        # Choose any module NOT imported by __init__ of its parent package
        # examples in standard library include:
        # http.cookies, unittest.mock, curses.textpad, xml.etree.ElementTree
        import xml
        import xml.etree.ElementTree

        def example():
            _ = xml.etree.ElementTree.Comment  # noqa: F821

        example()  # smoke test

        s = cloudpickle.dumps(example, protocol=self.protocol)

        # refresh the environment, i.e., unimport the dependency
        del xml
        for item in list(sys.modules):
            if item.split(".")[0] == "xml":
                del sys.modules[item]

        # deserialise
        f = pickle.loads(s)
        f()  # smoke test

    def test_submodule_closure(self):
        # Same as test_submodule except the xml package has not been imported
        def scope():
            import xml.etree.ElementTree

            def example():
                _ = xml.etree.ElementTree.Comment  # potential AttributeError

            return example

        example = scope()
        example()  # smoke test

        s = cloudpickle.dumps(example, protocol=self.protocol)

        # refresh the environment (unimport dependency)
        for item in list(sys.modules):
            if item.split(".")[0] == "xml":
                del sys.modules[item]

        f = cloudpickle.loads(s)
        f()  # smoke test

    def test_multiprocess(self):
        # running a function pickled by another process (a la dask.distributed)
        def scope():
            def example():
                _ = xml.etree.ElementTree.Comment

            return example

        global xml
        import xml.etree.ElementTree

        example = scope()

        s = cloudpickle.dumps(example, protocol=self.protocol)

        # choose "subprocess" rather than "multiprocessing" because the latter
        # library uses fork to preserve the parent environment.
        command = (
            "import base64; import pickle; pickle.loads(base64.b32decode('"
            + base64.b32encode(s).decode("ascii")
            + "'))()"
        )
        assert not subprocess.call([sys.executable, "-c", command])

    def test_import(self):
        # like test_multiprocess except subpackage modules referenced directly
        # (unlike test_submodule)
        global etree

        def scope():
            import xml.etree as foobar

            def example():
                _ = etree.Comment
                _ = foobar.ElementTree

            return example

        example = scope()
        import xml.etree.ElementTree as etree

        s = cloudpickle.dumps(example, protocol=self.protocol)

        command = (
            "import base64; from pickle import loads; loads(base64.b32decode('"
            + base64.b32encode(s).decode("ascii")
            + "'))()"
        )
        assert not subprocess.call([sys.executable, "-c", command])

    def test_multiprocessing_lock_raises(self):
        lock = multiprocessing.Lock()
        with pytest.raises(
            RuntimeError, match="only be shared between processes through inheritance"
        ):
            cloudpickle.dumps(lock)

    def test_cell_manipulation(self):
        cell = _make_empty_cell()

        with pytest.raises(ValueError):
            cell.cell_contents

        ob = object()
        cell.cell_contents = ob
        assert cell.cell_contents is ob

    def check_logger(self, name):
        logger = logging.getLogger(name)
        pickled = pickle_depickle(logger, protocol=self.protocol)
        self.assertTrue(pickled is logger, (pickled, logger))

        dumped = cloudpickle.dumps(logger)

        code = """if 1:
            import base64, cloudpickle, logging

            logging.basicConfig(level=logging.INFO)
            logger = cloudpickle.loads(base64.b32decode(b'{}'))
            logger.info('hello')
            """.format(base64.b32encode(dumped).decode("ascii"))
        proc = subprocess.Popen(
            [sys.executable, "-W ignore", "-c", code],
            stdout=subprocess.PIPE,
            stderr=subprocess.STDOUT,
        )
        out, _ = proc.communicate()
        self.assertEqual(proc.wait(), 0)
        self.assertEqual(out.strip().decode(), f"INFO:{logger.name}:hello")

    def test_logger(self):
        # logging.RootLogger object
        self.check_logger(None)
        # logging.Logger object
        self.check_logger("cloudpickle.dummy_test_logger")

    def test_getset_descriptor(self):
        assert isinstance(float.real, types.GetSetDescriptorType)
        depickled_descriptor = pickle_depickle(float.real)
        self.assertIs(depickled_descriptor, float.real)

    def test_abc_cache_not_pickled(self):
        # cloudpickle issue #302: make sure that cloudpickle does not pickle
        # the caches populated during instance/subclass checks of abc.ABCMeta
        # instances.
        MyClass = abc.ABCMeta("MyClass", (), {})

        class MyUnrelatedClass:
            pass

        class MyRelatedClass:
            pass

        MyClass.register(MyRelatedClass)

        assert not issubclass(MyUnrelatedClass, MyClass)
        assert issubclass(MyRelatedClass, MyClass)

        s = cloudpickle.dumps(MyClass)

        assert b"MyUnrelatedClass" not in s
        assert b"MyRelatedClass" in s

        depickled_class = cloudpickle.loads(s)
        assert not issubclass(MyUnrelatedClass, depickled_class)
        assert issubclass(MyRelatedClass, depickled_class)

    def test_abc(self):
        class AbstractClass(abc.ABC):
            @abc.abstractmethod
            def some_method(self):
                """A method"""

            @classmethod
            @abc.abstractmethod
            def some_classmethod(cls):
                """A classmethod"""

            @staticmethod
            @abc.abstractmethod
            def some_staticmethod():
                """A staticmethod"""

            @property
            @abc.abstractmethod
            def some_property():
                """A property"""

        class ConcreteClass(AbstractClass):
            def some_method(self):
                return "it works!"

            @classmethod
            def some_classmethod(cls):
                assert cls == ConcreteClass
                return "it works!"

            @staticmethod
            def some_staticmethod():
                return "it works!"

            @property
            def some_property(self):
                return "it works!"

        # This abstract class is locally defined so we can safely register
        # tuple in it to verify the unpickled class also register tuple.
        AbstractClass.register(tuple)

        concrete_instance = ConcreteClass()
        depickled_base = pickle_depickle(AbstractClass, protocol=self.protocol)
        depickled_class = pickle_depickle(ConcreteClass, protocol=self.protocol)
        depickled_instance = pickle_depickle(concrete_instance)

        assert issubclass(tuple, AbstractClass)
        assert issubclass(tuple, depickled_base)

        self.assertEqual(depickled_class().some_method(), "it works!")
        self.assertEqual(depickled_instance.some_method(), "it works!")

        self.assertEqual(depickled_class.some_classmethod(), "it works!")
        self.assertEqual(depickled_instance.some_classmethod(), "it works!")

        self.assertEqual(depickled_class().some_staticmethod(), "it works!")
        self.assertEqual(depickled_instance.some_staticmethod(), "it works!")

        self.assertEqual(depickled_class().some_property, "it works!")
        self.assertEqual(depickled_instance.some_property, "it works!")
        self.assertRaises(TypeError, depickled_base)

        class DepickledBaseSubclass(depickled_base):
            def some_method(self):
                return "it works for realz!"

            @classmethod
            def some_classmethod(cls):
                assert cls == DepickledBaseSubclass
                return "it works for realz!"

            @staticmethod
            def some_staticmethod():
                return "it works for realz!"

            @property
            def some_property():
                return "it works for realz!"

        self.assertEqual(DepickledBaseSubclass().some_method(), "it works for realz!")

        class IncompleteBaseSubclass(depickled_base):
            def some_method(self):
                return "this class lacks some concrete methods"

        self.assertRaises(TypeError, IncompleteBaseSubclass)

    def test_abstracts(self):
        # Same as `test_abc` but using deprecated `abc.abstract*` methods.
        # See https://github.com/cloudpipe/cloudpickle/issues/367

        class AbstractClass(abc.ABC):
            @abc.abstractmethod
            def some_method(self):
                """A method"""

            @abc.abstractclassmethod
            def some_classmethod(cls):
                """A classmethod"""

            @abc.abstractstaticmethod
            def some_staticmethod():
                """A staticmethod"""

            @abc.abstractproperty
            def some_property(self):
                """A property"""

        class ConcreteClass(AbstractClass):
            def some_method(self):
                return "it works!"

            @classmethod
            def some_classmethod(cls):
                assert cls == ConcreteClass
                return "it works!"

            @staticmethod
            def some_staticmethod():
                return "it works!"

            @property
            def some_property(self):
                return "it works!"

        # This abstract class is locally defined so we can safely register
        # tuple in it to verify the unpickled class also register tuple.
        AbstractClass.register(tuple)

        concrete_instance = ConcreteClass()
        depickled_base = pickle_depickle(AbstractClass, protocol=self.protocol)
        depickled_class = pickle_depickle(ConcreteClass, protocol=self.protocol)
        depickled_instance = pickle_depickle(concrete_instance)

        assert issubclass(tuple, AbstractClass)
        assert issubclass(tuple, depickled_base)

        self.assertEqual(depickled_class().some_method(), "it works!")
        self.assertEqual(depickled_instance.some_method(), "it works!")

        self.assertEqual(depickled_class.some_classmethod(), "it works!")
        self.assertEqual(depickled_instance.some_classmethod(), "it works!")

        self.assertEqual(depickled_class().some_staticmethod(), "it works!")
        self.assertEqual(depickled_instance.some_staticmethod(), "it works!")

        self.assertEqual(depickled_class().some_property, "it works!")
        self.assertEqual(depickled_instance.some_property, "it works!")
        self.assertRaises(TypeError, depickled_base)

        class DepickledBaseSubclass(depickled_base):
            def some_method(self):
                return "it works for realz!"

            @classmethod
            def some_classmethod(cls):
                assert cls == DepickledBaseSubclass
                return "it works for realz!"

            @staticmethod
            def some_staticmethod():
                return "it works for realz!"

            @property
            def some_property(self):
                return "it works for realz!"

        self.assertEqual(DepickledBaseSubclass().some_method(), "it works for realz!")

        class IncompleteBaseSubclass(depickled_base):
            def some_method(self):
                return "this class lacks some concrete methods"

        self.assertRaises(TypeError, IncompleteBaseSubclass)

    def test_weakset_identity_preservation(self):
        # Test that weaksets don't lose all their inhabitants if they're
        # pickled in a larger data structure that includes other references to
        # their inhabitants.

        class SomeClass:
            def __init__(self, x):
                self.x = x

        obj1, obj2, obj3 = SomeClass(1), SomeClass(2), SomeClass(3)

        things = [weakref.WeakSet([obj1, obj2]), obj1, obj2, obj3]
        result = pickle_depickle(things, protocol=self.protocol)

        weakset, depickled1, depickled2, depickled3 = result

        self.assertEqual(depickled1.x, 1)
        self.assertEqual(depickled2.x, 2)
        self.assertEqual(depickled3.x, 3)
        self.assertEqual(len(weakset), 2)

        self.assertEqual(set(weakset), {depickled1, depickled2})

    def test_non_module_object_passing_whichmodule_test(self):
        # https://github.com/cloudpipe/cloudpickle/pull/326: cloudpickle should
        # not try to instrospect non-modules object when trying to discover the
        # module of a function/class. This happenened because codecov injects
        # tuples (and not modules) into sys.modules, but type-checks were not
        # carried out on the entries of sys.modules, causing cloupdickle to
        # then error in unexpected ways
        def func(x):
            return x**2

        # Trigger a loop during the execution of whichmodule(func) by
        # explicitly setting the function's module to None
        func.__module__ = None

        class NonModuleObject:
            def __ini__(self):
                self.some_attr = None

            def __getattr__(self, name):
                # We whitelist func so that a _whichmodule(func, None) call
                # returns the NonModuleObject instance if a type check on the
                # entries of sys.modules is not carried out, but manipulating
                # this instance thinking it really is a module later on in the
                # pickling process of func errors out
                if name == "func":
                    return func
                else:
                    raise AttributeError

        non_module_object = NonModuleObject()

        assert func(2) == 4
        assert func is non_module_object.func

        # Any manipulation of non_module_object relying on attribute access
        # will raise an Exception
        with pytest.raises(AttributeError):
            _ = non_module_object.some_attr

        try:
            sys.modules["NonModuleObject"] = non_module_object

            func_module_name = _whichmodule(func, "func")
            assert func_module_name != "NonModuleObject"
            assert func_module_name is None

            depickled_func = pickle_depickle(func, protocol=self.protocol)
            assert depickled_func(2) == 4

        finally:
            sys.modules.pop("NonModuleObject")

    def test_importing_multiprocessing_does_not_impact_whichmodule(self):
        # non-regression test for #528
        script = textwrap.dedent("""
        import multiprocessing
        import cloudpickle
        from cloudpickle.cloudpickle import dumps

        # Trigger a loop during the execution of whichmodule() by
        # explicitly setting the function's module to None
        dumps.__module__ = None

        print(cloudpickle.cloudpickle._whichmodule(dumps, dumps.__name__))
        """)
        script_path = Path(self.tmpdir) / "whichmodule_and_multiprocessing.py"
        with open(script_path, mode="w") as f:
            f.write(script)

        proc = subprocess.Popen(
            [sys.executable, str(script_path)],
            stdout=subprocess.PIPE,
            stderr=subprocess.STDOUT,
        )
        out, _ = proc.communicate()
<<<<<<< HEAD
        self.assertEqual(proc.wait(), 0, msg="Stdout: " + str(out))
        self.assertEqual(out.strip(), b"cloudpickle.cloudpickle")
=======
        self.assertEqual(proc.wait(), 0)
        assert out.strip() in (
            b"numpy.core._multiarray_umath",  # numpy 1
            b"numpy._core._multiarray_umath",  # older numpy 2
            b"numpy",  # more recent numpy 2
        )
>>>>>>> 7468d728

    def test_unrelated_faulty_module(self):
        # Check that pickling a dynamically defined function or class does not
        # fail when introspecting the currently loaded modules in sys.modules
        # as long as those faulty modules are unrelated to the class or
        # function we are currently pickling.
        for base_class in (object, types.ModuleType):
            for module_name in ["_missing_module", None]:

                class FaultyModule(base_class):
                    def __getattr__(self, name):
                        # This throws an exception while looking up within
                        # pickle.whichmodule or getattr(module, name, None)
                        raise Exception()

                class Foo:
                    __module__ = module_name

                    def foo(self):
                        return "it works!"

                def foo():
                    return "it works!"

                foo.__module__ = module_name

                if base_class is types.ModuleType:  # noqa
                    faulty_module = FaultyModule("_faulty_module")
                else:
                    faulty_module = FaultyModule()
                sys.modules["_faulty_module"] = faulty_module

                try:
                    # Test whichmodule in save_global.
                    self.assertEqual(pickle_depickle(Foo()).foo(), "it works!")

                    # Test whichmodule in save_function.
                    cloned = pickle_depickle(foo, protocol=self.protocol)
                    self.assertEqual(cloned(), "it works!")
                finally:
                    sys.modules.pop("_faulty_module", None)

    def test_function_module_name(self):
        def local_func(x):
            return x

        for func in [local_func, lambda x: x]:
            cloned = pickle_depickle(func, protocol=self.protocol)
            self.assertEqual(cloned.__module__, func.__module__)

    def test_function_qualname(self):
        def func(x):
            return x

        # Default __qualname__ attribute (Python 3 only)
        if hasattr(func, "__qualname__"):
            cloned = pickle_depickle(func, protocol=self.protocol)
            self.assertEqual(cloned.__qualname__, func.__qualname__)

        # Mutated __qualname__ attribute
        func.__qualname__ = "<modifiedlambda>"
        cloned = pickle_depickle(func, protocol=self.protocol)
        self.assertEqual(cloned.__qualname__, func.__qualname__)

    def test_property(self):
        # Note that the @property decorator only has an effect on new-style
        # classes.
        class MyObject:
            _read_only_value = 1
            _read_write_value = 1

            @property
            def read_only_value(self):
                "A read-only attribute"
                return self._read_only_value

            @property
            def read_write_value(self):
                return self._read_write_value

            @read_write_value.setter
            def read_write_value(self, value):
                self._read_write_value = value

        my_object = MyObject()

        assert my_object.read_only_value == 1
        assert MyObject.read_only_value.__doc__ == "A read-only attribute"

        with pytest.raises(AttributeError):
            my_object.read_only_value = 2
        my_object.read_write_value = 2

        depickled_obj = pickle_depickle(my_object)

        assert depickled_obj.read_only_value == 1
        assert depickled_obj.read_write_value == 2

        # make sure the depickled read_only_value attribute is still read-only
        with pytest.raises(AttributeError):
            my_object.read_only_value = 2

        # make sure the depickled read_write_value attribute is writeable
        depickled_obj.read_write_value = 3
        assert depickled_obj.read_write_value == 3
        type(depickled_obj).read_only_value.__doc__ == "A read-only attribute"

    def test_namedtuple(self):
        MyTuple = collections.namedtuple("MyTuple", ["a", "b", "c"])
        t1 = MyTuple(1, 2, 3)
        t2 = MyTuple(3, 2, 1)

        depickled_t1, depickled_MyTuple, depickled_t2 = pickle_depickle(
            [t1, MyTuple, t2], protocol=self.protocol
        )

        assert isinstance(depickled_t1, MyTuple)
        assert depickled_t1 == t1
        assert depickled_MyTuple is MyTuple
        assert isinstance(depickled_t2, MyTuple)
        assert depickled_t2 == t2

    def test_NamedTuple(self):
        class MyTuple(typing.NamedTuple):
            a: int
            b: int
            c: int

        t1 = MyTuple(1, 2, 3)
        t2 = MyTuple(3, 2, 1)

        depickled_t1, depickled_MyTuple, depickled_t2 = pickle_depickle(
            [t1, MyTuple, t2], protocol=self.protocol
        )

        assert isinstance(depickled_t1, MyTuple)
        assert depickled_t1 == t1
        assert depickled_MyTuple is MyTuple
        assert isinstance(depickled_t2, MyTuple)
        assert depickled_t2 == t2

    def test_interactively_defined_function(self):
        # Check that callables defined in the __main__ module of a Python
        # script (or jupyter kernel) can be pickled / unpickled / executed.
        code = """\
        from testutils import subprocess_pickle_echo

        CONSTANT = 42

        class Foo(object):

            def method(self, x):
                return x

        foo = Foo()

        def f0(x):
            return x ** 2

        def f1():
            return Foo

        def f2(x):
            return Foo().method(x)

        def f3():
            return Foo().method(CONSTANT)

        def f4(x):
            return foo.method(x)

        def f5(x):
            # Recursive call to a dynamically defined function.
            if x <= 0:
                return f4(x)
            return f5(x - 1) + 1

        cloned = subprocess_pickle_echo(lambda x: x**2, protocol={protocol})
        assert cloned(3) == 9

        cloned = subprocess_pickle_echo(f0, protocol={protocol})
        assert cloned(3) == 9

        cloned = subprocess_pickle_echo(Foo, protocol={protocol})
        assert cloned().method(2) == Foo().method(2)

        cloned = subprocess_pickle_echo(Foo(), protocol={protocol})
        assert cloned.method(2) == Foo().method(2)

        cloned = subprocess_pickle_echo(f1, protocol={protocol})
        assert cloned()().method('a') == f1()().method('a')

        cloned = subprocess_pickle_echo(f2, protocol={protocol})
        assert cloned(2) == f2(2)

        cloned = subprocess_pickle_echo(f3, protocol={protocol})
        assert cloned() == f3()

        cloned = subprocess_pickle_echo(f4, protocol={protocol})
        assert cloned(2) == f4(2)

        cloned = subprocess_pickle_echo(f5, protocol={protocol})
        assert cloned(7) == f5(7) == 7
        """.format(protocol=self.protocol)
        assert_run_python_script(textwrap.dedent(code))

    def test_interactively_defined_global_variable(self):
        # Check that callables defined in the __main__ module of a Python
        # script (or jupyter kernel) correctly retrieve global variables.
        code_template = """\
        from testutils import subprocess_pickle_echo
        from cloudpickle import dumps, loads

        def local_clone(obj, protocol=None):
            return loads(dumps(obj, protocol=protocol))

        VARIABLE = "default_value"

        def f0():
            global VARIABLE
            VARIABLE = "changed_by_f0"

        def f1():
            return VARIABLE

        assert f0.__globals__ is f1.__globals__

        # pickle f0 and f1 inside the same pickle_string
        cloned_f0, cloned_f1 = {clone_func}([f0, f1], protocol={protocol})

        # cloned_f0 and cloned_f1 now share a global namespace that is isolated
        # from any previously existing namespace
        assert cloned_f0.__globals__ is cloned_f1.__globals__
        assert cloned_f0.__globals__ is not f0.__globals__

        # pickle f1 another time, but in a new pickle string
        pickled_f1 = dumps(f1, protocol={protocol})

        # Change the value of the global variable in f0's new global namespace
        cloned_f0()

        # thanks to cloudpickle isolation, depickling and calling f0 and f1
        # should not affect the globals of already existing modules
        assert VARIABLE == "default_value", VARIABLE

        # Ensure that cloned_f1 and cloned_f0 share the same globals, as f1 and
        # f0 shared the same globals at pickling time, and cloned_f1 was
        # depickled from the same pickle string as cloned_f0
        shared_global_var = cloned_f1()
        assert shared_global_var == "changed_by_f0", shared_global_var

        # f1 is unpickled another time, but because it comes from another
        # pickle string than pickled_f1 and pickled_f0, it will not share the
        # same globals as the latter two.
        new_cloned_f1 = loads(pickled_f1)
        assert new_cloned_f1.__globals__ is not cloned_f1.__globals__
        assert new_cloned_f1.__globals__ is not f1.__globals__

        # get the value of new_cloned_f1's VARIABLE
        new_global_var = new_cloned_f1()
        assert new_global_var == "default_value", new_global_var
        """
        for clone_func in ["local_clone", "subprocess_pickle_echo"]:
            code = code_template.format(protocol=self.protocol, clone_func=clone_func)
            assert_run_python_script(textwrap.dedent(code))

    def test_closure_interacting_with_a_global_variable(self):
        global _TEST_GLOBAL_VARIABLE
        assert _TEST_GLOBAL_VARIABLE == "default_value"
        orig_value = _TEST_GLOBAL_VARIABLE
        try:

            def f0():
                global _TEST_GLOBAL_VARIABLE
                _TEST_GLOBAL_VARIABLE = "changed_by_f0"

            def f1():
                return _TEST_GLOBAL_VARIABLE

            # pickle f0 and f1 inside the same pickle_string
            cloned_f0, cloned_f1 = pickle_depickle([f0, f1], protocol=self.protocol)

            # cloned_f0 and cloned_f1 now share a global namespace that is
            # isolated from any previously existing namespace
            assert cloned_f0.__globals__ is cloned_f1.__globals__
            assert cloned_f0.__globals__ is not f0.__globals__

            # pickle f1 another time, but in a new pickle string
            pickled_f1 = cloudpickle.dumps(f1, protocol=self.protocol)

            # Change the global variable's value in f0's new global namespace
            cloned_f0()

            # depickling f0 and f1 should not affect the globals of already
            # existing modules
            assert _TEST_GLOBAL_VARIABLE == "default_value"

            # Ensure that cloned_f1 and cloned_f0 share the same globals, as f1
            # and f0 shared the same globals at pickling time, and cloned_f1
            # was depickled from the same pickle string as cloned_f0
            shared_global_var = cloned_f1()
            assert shared_global_var == "changed_by_f0", shared_global_var

            # f1 is unpickled another time, but because it comes from another
            # pickle string than pickled_f1 and pickled_f0, it will not share
            # the same globals as the latter two.
            new_cloned_f1 = pickle.loads(pickled_f1)
            assert new_cloned_f1.__globals__ is not cloned_f1.__globals__
            assert new_cloned_f1.__globals__ is not f1.__globals__

            # get the value of new_cloned_f1's VARIABLE
            new_global_var = new_cloned_f1()
            assert new_global_var == "default_value", new_global_var
        finally:
            _TEST_GLOBAL_VARIABLE = orig_value

    def test_interactive_remote_function_calls(self):
        code = """if __name__ == "__main__":
        from testutils import subprocess_worker

        def interactive_function(x):
            return x + 1

        with subprocess_worker(protocol={protocol}) as w:

            assert w.run(interactive_function, 41) == 42

            # Define a new function that will call an updated version of
            # the previously called function:

            def wrapper_func(x):
                return interactive_function(x)

            def interactive_function(x):
                return x - 1

            # The change in the definition of interactive_function in the main
            # module of the main process should be reflected transparently
            # in the worker process: the worker process does not recall the
            # previous definition of `interactive_function`:

            assert w.run(wrapper_func, 41) == 40
        """.format(protocol=self.protocol)
        assert_run_python_script(code)

    def test_interactive_remote_function_calls_no_side_effect(self):
        code = """if __name__ == "__main__":
        from testutils import subprocess_worker
        import sys

        with subprocess_worker(protocol={protocol}) as w:

            GLOBAL_VARIABLE = 0

            class CustomClass(object):

                def mutate_globals(self):
                    global GLOBAL_VARIABLE
                    GLOBAL_VARIABLE += 1
                    return GLOBAL_VARIABLE

            custom_object = CustomClass()
            assert w.run(custom_object.mutate_globals) == 1

            # The caller global variable is unchanged in the main process.

            assert GLOBAL_VARIABLE == 0

            # Calling the same function again starts again from zero. The
            # worker process is stateless: it has no memory of the past call:

            assert w.run(custom_object.mutate_globals) == 1

            # The symbols defined in the main process __main__ module are
            # not set in the worker process main module to leave the worker
            # as stateless as possible:

            def is_in_main(name):
                return hasattr(sys.modules["__main__"], name)

            assert is_in_main("CustomClass")
            assert not w.run(is_in_main, "CustomClass")

            assert is_in_main("GLOBAL_VARIABLE")
            assert not w.run(is_in_main, "GLOBAL_VARIABLE")

        """.format(protocol=self.protocol)
        assert_run_python_script(code)

    def test_interactive_dynamic_type_and_remote_instances(self):
        code = """if __name__ == "__main__":
        from testutils import subprocess_worker

        with subprocess_worker(protocol={protocol}) as w:

            class CustomCounter:
                def __init__(self):
                    self.count = 0
                def increment(self):
                    self.count += 1
                    return self

            counter = CustomCounter().increment()
            assert counter.count == 1

            returned_counter = w.run(counter.increment)
            assert returned_counter.count == 2, returned_counter.count

            # Check that the class definition of the returned instance was
            # matched back to the original class definition living in __main__.

            assert isinstance(returned_counter, CustomCounter)

            # Check that memoization does not break provenance tracking:

            def echo(*args):
                return args

            C1, C2, c1, c2 = w.run(echo, CustomCounter, CustomCounter,
                                   CustomCounter(), returned_counter)
            assert C1 is CustomCounter
            assert C2 is CustomCounter
            assert isinstance(c1, CustomCounter)
            assert isinstance(c2, CustomCounter)

        """.format(protocol=self.protocol)
        assert_run_python_script(code)

    def test_interactive_dynamic_type_and_stored_remote_instances(self):
        """Simulate objects stored on workers to check isinstance semantics

        Such instances stored in the memory of running worker processes are
        similar to dask-distributed futures for instance.
        """
        code = """if __name__ == "__main__":
        import cloudpickle, uuid
        from testutils import subprocess_worker

        with subprocess_worker(protocol={protocol}) as w:

            class A:
                '''Original class definition'''
                pass

            def store(x):
                storage = getattr(cloudpickle, "_test_storage", None)
                if storage is None:
                    storage = cloudpickle._test_storage = dict()
                obj_id = uuid.uuid4().hex
                storage[obj_id] = x
                return obj_id

            def lookup(obj_id):
                return cloudpickle._test_storage[obj_id]

            id1 = w.run(store, A())

            # The stored object on the worker is matched to a singleton class
            # definition thanks to provenance tracking:
            assert w.run(lambda obj_id: isinstance(lookup(obj_id), A), id1)

            # Retrieving the object from the worker yields a local copy that
            # is matched back the local class definition this instance
            # originally stems from.
            assert isinstance(w.run(lookup, id1), A)

            # Changing the local class definition should be taken into account
            # in all subsequent calls. In particular the old instances on the
            # worker do not map back to the new class definition, neither on
            # the worker itself, nor locally on the main program when the old
            # instance is retrieved:

            class A:
                '''Updated class definition'''

            assert not w.run(lambda obj_id: isinstance(lookup(obj_id), A), id1)
            retrieved1 = w.run(lookup, id1)
            assert not isinstance(retrieved1, A)
            assert retrieved1.__class__ is not A
            assert retrieved1.__class__.__doc__ == "Original class definition"

            # New instances on the other hand are proper instances of the new
            # class definition everywhere:

            a = A()
            id2 = w.run(store, a)
            assert w.run(lambda obj_id: isinstance(lookup(obj_id), A), id2)
            assert isinstance(w.run(lookup, id2), A)

            # Monkeypatch the class defintion in the main process to a new
            # class method:
            A.echo = lambda cls, x: x

            # Calling this method on an instance will automatically update
            # the remote class definition on the worker to propagate the monkey
            # patch dynamically.
            assert w.run(a.echo, 42) == 42

            # The stored instance can therefore also access the new class
            # method:
            assert w.run(lambda obj_id: lookup(obj_id).echo(43), id2) == 43

        """.format(protocol=self.protocol)
        assert_run_python_script(code)

    def test_dynamic_func_deterministic_roundtrip(self):
        # Check that the pickle serialization for a dynamic func is the same
        # in two processes.

        def get_dynamic_func_pickle():
            def test_method(arg_1, arg_2):
                pass

            return cloudpickle.dumps(test_method)

        with subprocess_worker(protocol=self.protocol) as w:
            A_dump = w.run(get_dynamic_func_pickle)
            check_deterministic_pickle(A_dump, get_dynamic_func_pickle())

    def test_dynamic_class_deterministic_roundtrip(self):
        # Check that the pickle serialization for a dynamic class is the same
        # in two processes.
        pytest.xfail("This test fails due to different tracker_id.")

        def get_dynamic_class_pickle():
            class A:
                """Class with potential string interning issues."""

                arg_1 = "class_value"

                def join(self):
                    pass

                def test_method(self, arg_1, join):
                    pass

            return cloudpickle.dumps(A)

        with subprocess_worker(protocol=self.protocol) as w:
            A_dump = w.run(get_dynamic_class_pickle)
            check_deterministic_pickle(A_dump, get_dynamic_class_pickle())

    def test_deterministic_dynamic_class_attr_ordering_for_chained_pickling(self):
        # Check that the pickle produced by pickling a reconstructed class definition
        # in a remote process matches the pickle produced by pickling the original
        # class definition.
        # In particular, this test checks that the order of the class attributes is
        # deterministic.

        with subprocess_worker(protocol=self.protocol) as w:

            class A:
                """Simple class definition"""

                pass

            A_dump = w.run(cloudpickle.dumps, A)
            check_deterministic_pickle(A_dump, cloudpickle.dumps(A))

            # If the `__doc__` attribute is defined after some other class
            # attribute, this can cause class attribute ordering changes due to
            # the way we reconstruct the class definition in
            # `_make_skeleton_class`, which creates the class and thus its
            # `__doc__` attribute before populating the class attributes.
            class A:
                name = "A"
                __doc__ = "Updated class definition"

            A_dump = w.run(cloudpickle.dumps, A)
            check_deterministic_pickle(A_dump, cloudpickle.dumps(A))

            # If a `__doc__` is defined on the `__init__` method, this can
            # cause ordering changes due to the way we reconstruct the class
            # with `_make_skeleton_class`.
            class A:
                def __init__(self):
                    """Class definition with explicit __init__"""
                    pass

            A_dump = w.run(cloudpickle.dumps, A)
            check_deterministic_pickle(A_dump, cloudpickle.dumps(A))

    def test_deterministic_str_interning_for_chained_dynamic_class_pickling(self):
        # Check that the pickle produced by the unpickled instance is the same.
        # This checks that there is no issue related to the string interning of
        # the names of attributes of class definitions and names of attributes
        # of the `__code__` objects of the methods.

        with subprocess_worker(protocol=self.protocol) as w:
            # Due to interning of class attributes, check that this does not
            # create issues with dynamic function definition.
            class A:
                """Class with potential string interning issues."""

                arg_1 = "class_value"

                def join(self):
                    pass

                def test_method(self, arg_1, join):
                    pass

            A_dump = w.run(cloudpickle.dumps, A)
            check_deterministic_pickle(A_dump, cloudpickle.dumps(A))

            # Also check that memoization of string value inside the class does
            # not cause non-deterministic pickle with interned method names.
            class A:
                """Class with potential string interning issues."""

                arg_1 = "join"

                def join(self, arg_1):
                    pass

            # Set a custom method attribute that can potentially trigger
            # undeterministic memoization depending on the interning state of
            # the string used for the attribute name.
            A.join.arg_1 = "join"

            A_dump = w.run(cloudpickle.dumps, A)
            check_deterministic_pickle(A_dump, cloudpickle.dumps(A))

    def test_dynamic_class_determinist_subworker_tuple_memoization(self):
        # Check that the pickle produced by the unpickled instance is the same.
        # This highlights some issues with tuple memoization.

        with subprocess_worker(protocol=self.protocol) as w:
            # Arguments' tuple is memoized in the main process but not in the
            # subprocess as the tuples do not share the same id in the loaded
            # class.
            class A:
                """Class with potential tuple memoization issues."""

                def func1(self):
                    pass

                def func2(self):
                    pass

            A_dump = w.run(cloudpickle.dumps, A)
            check_deterministic_pickle(A_dump, cloudpickle.dumps(A))

    @pytest.mark.skipif(
        platform.python_implementation() == "PyPy",
        reason="Skip PyPy because memory grows too much",
    )
    def test_interactive_remote_function_calls_no_memory_leak(self):
        code = """if __name__ == "__main__":
        from testutils import subprocess_worker
        import struct

        with subprocess_worker(protocol={protocol}) as w:

            reference_size = w.memsize()
            assert reference_size > 0


            def make_big_closure(i):
                # Generate a byte string of size 1MB
                itemsize = len(struct.pack("l", 1))
                data = struct.pack("l", i) * (int(1e6) // itemsize)
                def process_data():
                    return len(data)
                return process_data

            for i in range(100):
                func = make_big_closure(i)
                result = w.run(func)
                assert result == int(1e6), result

            import gc
            w.run(gc.collect)

            # By this time the worker process has processed 100MB worth of data
            # passed in the closures. The worker memory size should not have
            # grown by more than a few MB as closures are garbage collected at
            # the end of each remote function call.
            growth = w.memsize() - reference_size

            # For some reason, the memory growth after processing 100MB of
            # data is ~50MB on MacOS, and ~1MB on Linux, so the upper bound on
            # memory growth we use is only tight for MacOS. However,
            # - 50MB is still 2x lower than the expected memory growth in case
            # of a leak (which would be the total size of the processed data,
            # 100MB)
            # - the memory usage growth does not increase if using 10000
            # iterations instead of 100 as used now (100x more data)
            assert growth < 5e7, growth

        """.format(protocol=self.protocol)
        assert_run_python_script(code)

    def test_pickle_reraise(self):
        for exc_type in [Exception, ValueError, TypeError, RuntimeError]:
            obj = RaiserOnPickle(exc_type("foo"))
            with pytest.raises((exc_type, pickle.PicklingError)):
                cloudpickle.dumps(obj, protocol=self.protocol)

    def test_unhashable_function(self):
        d = {"a": 1}
        depickled_method = pickle_depickle(d.get, protocol=self.protocol)
        self.assertEqual(depickled_method("a"), 1)
        self.assertEqual(depickled_method("b"), None)

    @unittest.skipIf(
        sys.version_info >= (3, 14),
        "itertools.count() doesn't support pickle on Python 3.14+",
    )
    def test_itertools_count(self):
        counter = itertools.count(1, step=2)

        # advance the counter a bit
        next(counter)
        next(counter)

        new_counter = pickle_depickle(counter, protocol=self.protocol)

        self.assertTrue(counter is not new_counter)

        for _ in range(10):
            self.assertEqual(next(counter), next(new_counter))

    def test_wraps_preserves_function_name(self):
        from functools import wraps

        def f():
            pass

        @wraps(f)
        def g():
            f()

        f2 = pickle_depickle(g, protocol=self.protocol)

        self.assertEqual(f2.__name__, f.__name__)

    def test_wraps_preserves_function_doc(self):
        from functools import wraps

        def f():
            """42"""
            pass

        @wraps(f)
        def g():
            f()

        f2 = pickle_depickle(g, protocol=self.protocol)

        self.assertEqual(f2.__doc__, f.__doc__)

    def test_wraps_preserves_function_annotations(self):
        def f(x: int) -> float:
            pass

        @wraps(f)
        def g(x):
            f(x)

        f2 = pickle_depickle(g, protocol=self.protocol)

        self.assertEqual(f2.__annotations__, f.__annotations__)

    def test_type_hint(self):
        t = typing.Union[list, int]
        assert pickle_depickle(t) == t

    def test_instance_with_slots(self):
        for slots in [["registered_attribute"], "registered_attribute"]:

            class ClassWithSlots:
                __slots__ = slots

                def __init__(self):
                    self.registered_attribute = 42

            initial_obj = ClassWithSlots()
            depickled_obj = pickle_depickle(initial_obj, protocol=self.protocol)

            assert depickled_obj.__class__.__slots__ == slots

            for obj in [initial_obj, depickled_obj]:
                self.assertEqual(obj.registered_attribute, 42)
                with pytest.raises(AttributeError):
                    obj.non_registered_attribute = 1

            class SubclassWithSlots(ClassWithSlots):
                def __init__(self):
                    self.unregistered_attribute = 1

            obj = SubclassWithSlots()
            s = cloudpickle.dumps(obj, protocol=self.protocol)
            del SubclassWithSlots
            depickled_obj = cloudpickle.loads(s)
            assert depickled_obj.unregistered_attribute == 1

    @unittest.skipIf(
        not hasattr(types, "MappingProxyType"),
        "Old versions of Python do not have this type.",
    )
    def test_mappingproxy(self):
        mp = types.MappingProxyType({"some_key": "some value"})
        assert mp == pickle_depickle(mp, protocol=self.protocol)

    def test_dataclass(self):
        dataclasses = pytest.importorskip("dataclasses")

        DataClass = dataclasses.make_dataclass("DataClass", [("x", int)])
        data = DataClass(x=42)

        pickle_depickle(DataClass, protocol=self.protocol)
        assert data.x == pickle_depickle(data, protocol=self.protocol).x == 42

    def test_locally_defined_enum(self):
        class StringEnum(str, enum.Enum):
            """Enum when all members are also (and must be) strings"""

        class Color(StringEnum):
            """3-element color space"""

            RED = "1"
            GREEN = "2"
            BLUE = "3"

            def is_green(self):
                return self is Color.GREEN

        green1, green2, ClonedColor = pickle_depickle(
            [Color.GREEN, Color.GREEN, Color], protocol=self.protocol
        )
        assert green1 is green2
        assert green1 is ClonedColor.GREEN
        assert green1 is not ClonedColor.BLUE
        assert isinstance(green1, str)
        assert green1.is_green()

        # cloudpickle systematically tracks provenance of class definitions
        # and ensure reconciliation in case of round trips:
        assert green1 is Color.GREEN
        assert ClonedColor is Color

        green3 = pickle_depickle(Color.GREEN, protocol=self.protocol)
        assert green3 is Color.GREEN

    def test_locally_defined_intenum(self):
        # Try again with a IntEnum defined with the functional API
        DynamicColor = enum.IntEnum("Color", {"RED": 1, "GREEN": 2, "BLUE": 3})

        green1, green2, ClonedDynamicColor = pickle_depickle(
            [DynamicColor.GREEN, DynamicColor.GREEN, DynamicColor],
            protocol=self.protocol,
        )

        assert green1 is green2
        assert green1 is ClonedDynamicColor.GREEN
        assert green1 is not ClonedDynamicColor.BLUE
        assert ClonedDynamicColor is DynamicColor

    def test_interactively_defined_enum(self):
        code = """if __name__ == "__main__":
        from enum import Enum
        from testutils import subprocess_worker

        with subprocess_worker(protocol={protocol}) as w:

            class Color(Enum):
                RED = 1
                GREEN = 2

            def check_positive(x):
                return Color.GREEN if x >= 0 else Color.RED

            result = w.run(check_positive, 1)

            # Check that the returned enum instance is reconciled with the
            # locally defined Color enum type definition:

            assert result is Color.GREEN

            # Check that changing the definition of the Enum class is taken
            # into account on the worker for subsequent calls:

            class Color(Enum):
                RED = 1
                BLUE = 2

            def check_positive(x):
                return Color.BLUE if x >= 0 else Color.RED

            result = w.run(check_positive, 1)
            assert result is Color.BLUE
        """.format(protocol=self.protocol)
        assert_run_python_script(code)

    def test_relative_import_inside_function(self):
        # Make sure relative imports inside round-tripped functions is not
        # broken. This was a bug in cloudpickle versions <= 0.5.3 and was
        # re-introduced in 0.8.0.
        _cloudpickle_testpkg = pytest.importorskip("_cloudpickle_testpkg")
        relative_imports_factory = _cloudpickle_testpkg.relative_imports_factory
        f, g = relative_imports_factory()
        for func, source in zip([f, g], ["module", "package"]):
            # Make sure relative imports are initially working
            assert func() == f"hello from a {source}!"

            # Make sure relative imports still work after round-tripping
            cloned_func = pickle_depickle(func, protocol=self.protocol)
            assert cloned_func() == f"hello from a {source}!"

    def test_interactively_defined_func_with_keyword_only_argument(self):
        # fixes https://github.com/cloudpipe/cloudpickle/issues/263
        def f(a, *, b=1):
            return a + b

        depickled_f = pickle_depickle(f, protocol=self.protocol)

        for func in (f, depickled_f):
            assert func(2) == 3
            assert func.__kwdefaults__ == {"b": 1}

    @pytest.mark.skipif(
        not hasattr(types.CodeType, "co_posonlyargcount"),
        reason="Requires positional-only argument syntax",
    )
    def test_interactively_defined_func_with_positional_only_argument(self):
        # Fixes https://github.com/cloudpipe/cloudpickle/issues/266
        # The source code of this test is bundled in a string and is ran from
        # the __main__ module of a subprocess in order to avoid a SyntaxError
        # in versions of python that do not support positional-only argument
        # syntax.
        code = """
        import pytest
        from cloudpickle import loads, dumps

        def f(a, /, b=1):
            return a + b

        depickled_f = loads(dumps(f, protocol={protocol}))

        for func in (f, depickled_f):
            assert func(2) == 3
            assert func.__code__.co_posonlyargcount == 1
            with pytest.raises(TypeError):
                func(a=2)

        """.format(protocol=self.protocol)
        assert_run_python_script(textwrap.dedent(code))

    def test___reduce___returns_string(self):
        # Non regression test for objects with a __reduce__ method returning a
        # string, meaning "save by attribute using save_global"
        _cloudpickle_testpkg = pytest.importorskip("_cloudpickle_testpkg")
        some_singleton = _cloudpickle_testpkg.some_singleton
        assert some_singleton.__reduce__() == "some_singleton"
        depickled_singleton = pickle_depickle(some_singleton, protocol=self.protocol)
        assert depickled_singleton is some_singleton

    def test_cloudpickle_extract_nested_globals(self):
        def function_factory():
            def inner_function():
                global _TEST_GLOBAL_VARIABLE
                return _TEST_GLOBAL_VARIABLE

            return inner_function

        globals_ = set(
            cloudpickle.cloudpickle._extract_code_globals(
                function_factory.__code__
            ).keys()
        )
        assert globals_ == {"_TEST_GLOBAL_VARIABLE"}

        depickled_factory = pickle_depickle(function_factory, protocol=self.protocol)
        inner_func = depickled_factory()
        assert inner_func() == _TEST_GLOBAL_VARIABLE

    @pytest.mark.skipif(
        sys.version_info < (3, 9),
        reason="Can cause CPython 3.8 to segfault",
    )
    # TODO: remove this xfail when we drop support for Python 3.8. We don't
    # plan to fix it because Python 3.8 is EOL.
    def test_recursion_during_pickling(self):
        class A:
            def __getattribute__(self, name):
                return getattr(self, name)

        a = A()
        with pytest.raises(pickle.PicklingError, match="recursion"):
            cloudpickle.dumps(a)

    def test_out_of_band_buffers(self):
        if self.protocol < 5:
            pytest.skip("Need Pickle Protocol 5 or later")
        np = pytest.importorskip("numpy")

        class LocallyDefinedClass:
            data = np.zeros(10)

        data_instance = LocallyDefinedClass()
        buffers = []
        pickle_bytes = cloudpickle.dumps(
            data_instance, protocol=self.protocol, buffer_callback=buffers.append
        )
        assert len(buffers) == 1
        reconstructed = pickle.loads(pickle_bytes, buffers=buffers)
        np.testing.assert_allclose(reconstructed.data, data_instance.data)

    def test_pickle_dynamic_typevar(self):
        T = typing.TypeVar("T")
        depickled_T = pickle_depickle(T, protocol=self.protocol)
        attr_list = [
            "__name__",
            "__bound__",
            "__constraints__",
            "__covariant__",
            "__contravariant__",
        ]
        for attr in attr_list:
            assert getattr(T, attr) == getattr(depickled_T, attr)

    def test_pickle_dynamic_typevar_tracking(self):
        T = typing.TypeVar("T")
        T2 = subprocess_pickle_echo(T, protocol=self.protocol)
        assert T is T2

    def test_pickle_dynamic_typevar_memoization(self):
        T = typing.TypeVar("T")
        depickled_T1, depickled_T2 = pickle_depickle((T, T), protocol=self.protocol)
        assert depickled_T1 is depickled_T2

    def test_pickle_importable_typevar(self):
        _cloudpickle_testpkg = pytest.importorskip("_cloudpickle_testpkg")
        T1 = pickle_depickle(_cloudpickle_testpkg.T, protocol=self.protocol)
        assert T1 is _cloudpickle_testpkg.T

        # Standard Library TypeVar
        from typing import AnyStr

        assert AnyStr is pickle_depickle(AnyStr, protocol=self.protocol)

    def test_generic_type(self):
        T = typing.TypeVar("T")

        class C(typing.Generic[T]):
            pass

        assert pickle_depickle(C, protocol=self.protocol) is C

        # Identity is not part of the typing contract: only test for
        # equality instead.
        assert pickle_depickle(C[int], protocol=self.protocol) == C[int]

        with subprocess_worker(protocol=self.protocol) as worker:

            def check_generic(generic, origin, type_value):
                assert generic.__origin__ is origin

                assert len(origin.__orig_bases__) == 1
                ob = origin.__orig_bases__[0]
                assert ob.__origin__ is typing.Generic

                assert len(generic.__args__) == 1
                assert generic.__args__[0] is type_value
                assert len(ob.__parameters__) == 1

                return "ok"

            assert check_generic(C[int], C, int) == "ok"
            assert worker.run(check_generic, C[int], C, int) == "ok"

    def test_generic_subclass(self):
        T = typing.TypeVar("T")

        class Base(typing.Generic[T]):
            pass

        class DerivedAny(Base):
            pass

        class LeafAny(DerivedAny):
            pass

        class DerivedInt(Base[int]):
            pass

        class LeafInt(DerivedInt):
            pass

        class DerivedT(Base[T]):
            pass

        class LeafT(DerivedT[T]):
            pass

        klasses = [Base, DerivedAny, LeafAny, DerivedInt, LeafInt, DerivedT, LeafT]
        for klass in klasses:
            assert pickle_depickle(klass, protocol=self.protocol) is klass

        with subprocess_worker(protocol=self.protocol) as worker:

            def check_mro(klass, expected_mro):
                assert klass.mro() == expected_mro
                return "ok"

            for klass in klasses:
                mro = klass.mro()
                assert check_mro(klass, mro)
                assert worker.run(check_mro, klass, mro) == "ok"

    def test_locally_defined_class_with_type_hints(self):
        with subprocess_worker(protocol=self.protocol) as worker:
            for type_ in _all_types_to_test():

                class MyClass:
                    def method(self, arg: type_) -> type_:
                        return arg

                MyClass.__annotations__ = {"attribute": type_}

                def check_annotations(obj, expected_type, expected_type_str):
                    assert obj.__annotations__["attribute"] == expected_type
                    assert obj.method.__annotations__["arg"] == expected_type
                    assert obj.method.__annotations__["return"] == expected_type
                    return "ok"

                obj = MyClass()
                assert check_annotations(obj, type_, "type_") == "ok"
                assert worker.run(check_annotations, obj, type_, "type_") == "ok"

    def test_class_annotations(self):
        class C:
            pass

        C.__annotations__ = {"a": int}

        C1 = pickle_depickle(C, protocol=self.protocol)
        assert C1.__annotations__ == C.__annotations__

    def test_function_annotations(self):
        def f(a: int) -> str:
            pass

        f1 = pickle_depickle(f, protocol=self.protocol)
        assert f1.__annotations__ == f.__annotations__

    def test_always_use_up_to_date_copyreg(self):
        # test that updates of copyreg.dispatch_table are taken in account by
        # cloudpickle
        import copyreg

        try:

            class MyClass:
                pass

            def reduce_myclass(x):
                return MyClass, (), {"custom_reduce": True}

            copyreg.dispatch_table[MyClass] = reduce_myclass
            my_obj = MyClass()
            depickled_myobj = pickle_depickle(my_obj, protocol=self.protocol)
            assert hasattr(depickled_myobj, "custom_reduce")
        finally:
            copyreg.dispatch_table.pop(MyClass)

    def test_literal_misdetection(self):
        # see https://github.com/cloudpipe/cloudpickle/issues/403
        class MyClass:
            @property
            def __values__(self):
                return ()

        o = MyClass()
        pickle_depickle(o, protocol=self.protocol)

    def test_final_or_classvar_misdetection(self):
        # see https://github.com/cloudpipe/cloudpickle/issues/403
        class MyClass:
            @property
            def __type__(self):
                return int

        o = MyClass()
        pickle_depickle(o, protocol=self.protocol)

    def test_pickle_constructs_from_module_registered_for_pickling_by_value(
        self,
    ):  # noqa
        _prev_sys_path = sys.path.copy()
        try:
            # We simulate an interactive session that:
            # - we start from the /path/to/cloudpickle/tests directory, where a
            #   local .py file (mock_local_file) is located.
            # - uses constructs from mock_local_file in remote workers that do
            #   not have access to this file. This situation is
            #   the justification behind the
            #   (un)register_pickle_by_value(module) api that cloudpickle
            #   exposes.
            _mock_interactive_session_cwd = os.path.dirname(__file__)

            # First, remove sys.path entries that could point to
            # /path/to/cloudpickle/tests and be in inherited by the worker
            _maybe_remove(sys.path, "")
            _maybe_remove(sys.path, _mock_interactive_session_cwd)

            # Add the desired session working directory
            sys.path.insert(0, _mock_interactive_session_cwd)

            with subprocess_worker(protocol=self.protocol) as w:
                # Make the module unavailable in the remote worker
                w.run(lambda p: sys.path.remove(p), _mock_interactive_session_cwd)
                # Import the actual file after starting the module since the
                # worker is started using fork on Linux, which will inherits
                # the parent sys.modules. On Python>3.6, the worker can be
                # started using spawn using mp_context in ProcessPoolExectutor.
                # TODO Once Python 3.6 reaches end of life, rely on mp_context
                # instead.
                import mock_local_folder.mod as mod

                # The constructs whose pickling mechanism is changed using
                # register_pickle_by_value are functions, classes, TypeVar and
                # modules.
                from mock_local_folder.mod import local_function, LocalT, LocalClass

                # Make sure the module/constructs are unimportable in the
                # worker.
                with pytest.raises(ImportError):
                    w.run(lambda: __import__("mock_local_folder.mod"))
                with pytest.raises(ImportError):
                    w.run(lambda: __import__("mock_local_folder.subfolder.mod"))

                for o in [mod, local_function, LocalT, LocalClass]:
                    with pytest.raises(ImportError):
                        w.run(lambda: o)

                register_pickle_by_value(mod)
                # function
                assert w.run(lambda: local_function()) == local_function()
                # typevar
                assert w.run(lambda: LocalT.__name__) == LocalT.__name__
                # classes
                assert w.run(lambda: LocalClass().method()) == LocalClass().method()
                # modules
                assert w.run(lambda: mod.local_function()) == local_function()

                # Constructs from modules inside subfolders should be pickled
                # by value if a namespace module pointing to some parent folder
                # was registered for pickling by value. A "mock_local_folder"
                # namespace module falls into that category, but a
                # "mock_local_folder.mod" one does not.
                from mock_local_folder.subfolder.submod import (
                    LocalSubmodClass,
                    LocalSubmodT,
                    local_submod_function,
                )

                # Shorter aliases to comply with line-length limits
                _t, _func, _class = (
                    LocalSubmodT,
                    local_submod_function,
                    LocalSubmodClass,
                )
                with pytest.raises(ImportError):
                    w.run(lambda: __import__("mock_local_folder.subfolder.mod"))
                with pytest.raises(ImportError):
                    w.run(lambda: local_submod_function)

                unregister_pickle_by_value(mod)

                with pytest.raises(ImportError):
                    w.run(lambda: local_function)

                with pytest.raises(ImportError):
                    w.run(lambda: __import__("mock_local_folder.mod"))

                # Test the namespace folder case
                import mock_local_folder

                register_pickle_by_value(mock_local_folder)
                assert w.run(lambda: local_function()) == local_function()
                assert w.run(lambda: _func()) == _func()
                unregister_pickle_by_value(mock_local_folder)

                with pytest.raises(ImportError):
                    w.run(lambda: local_function)
                with pytest.raises(ImportError):
                    w.run(lambda: local_submod_function)

                # Test the case of registering a single module inside a
                # subfolder.
                import mock_local_folder.subfolder.submod

                register_pickle_by_value(mock_local_folder.subfolder.submod)
                assert w.run(lambda: _func()) == _func()
                assert w.run(lambda: _t.__name__) == _t.__name__
                assert w.run(lambda: _class().method()) == _class().method()

                # Registering a module from a subfolder for pickling by value
                # should not make constructs from modules from the parent
                # folder pickleable
                with pytest.raises(ImportError):
                    w.run(lambda: local_function)
                with pytest.raises(ImportError):
                    w.run(lambda: __import__("mock_local_folder.mod"))

                unregister_pickle_by_value(mock_local_folder.subfolder.submod)
                with pytest.raises(ImportError):
                    w.run(lambda: local_submod_function)

                # Test the subfolder namespace module case
                import mock_local_folder.subfolder

                register_pickle_by_value(mock_local_folder.subfolder)
                assert w.run(lambda: _func()) == _func()
                assert w.run(lambda: _t.__name__) == _t.__name__
                assert w.run(lambda: _class().method()) == _class().method()

                unregister_pickle_by_value(mock_local_folder.subfolder)
        finally:
            _fname = "mock_local_folder"
            sys.path = _prev_sys_path
            for m in [
                _fname,
                f"{_fname}.mod",
                f"{_fname}.subfolder",
                f"{_fname}.subfolder.submod",
            ]:
                mod = sys.modules.pop(m, None)
                if mod and mod.__name__ in list_registry_pickle_by_value():
                    unregister_pickle_by_value(mod)

    def test_pickle_constructs_from_installed_packages_registered_for_pickling_by_value(  # noqa
        self,
    ):
        for package_or_module in ["package", "module"]:
            if package_or_module == "package":
                m = pytest.importorskip("_cloudpickle_testpkg")
                f = m.package_function_with_global
                _original_global = m.global_variable
            elif package_or_module == "module":
                m = pytest.importorskip("_cloudpickle_testpkg.mod")
                f = m.module_function_with_global
                _original_global = m.global_variable
            try:
                with subprocess_worker(protocol=self.protocol) as w:
                    assert w.run(lambda: f()) == _original_global

                    # Test that f is pickled by value by modifying a global
                    # variable that f uses, and making sure that this
                    # modification shows up when calling the function remotely
                    register_pickle_by_value(m)
                    assert w.run(lambda: f()) == _original_global
                    m.global_variable = "modified global"
                    assert m.global_variable != _original_global
                    assert w.run(lambda: f()) == "modified global"
                    unregister_pickle_by_value(m)
            finally:
                m.global_variable = _original_global
                if m.__name__ in list_registry_pickle_by_value():
                    unregister_pickle_by_value(m)

    def test_pickle_various_versions_of_the_same_function_with_different_pickling_method(  # noqa
        self,
    ):
        # Make sure that different versions of the same function (possibly
        # pickled in a different way - by value and/or by reference) can
        # peacefully co-exist (e.g. without globals interaction) in a remote
        # worker.
        _cloudpickle_testpkg = pytest.importorskip("_cloudpickle_testpkg")
        f = _cloudpickle_testpkg.package_function_with_global
        _original_global = _cloudpickle_testpkg.global_variable

        def _create_registry():
            _main = __import__("sys").modules["__main__"]
            _main._cloudpickle_registry = {}
            # global _cloudpickle_registry

        def _add_to_registry(v, k):
            _main = __import__("sys").modules["__main__"]
            _main._cloudpickle_registry[k] = v

        def _call_from_registry(k):
            _main = __import__("sys").modules["__main__"]
            return _main._cloudpickle_registry[k]()

        try:
            with subprocess_worker(protocol=self.protocol) as w:
                w.run(_create_registry)
                w.run(_add_to_registry, f, "f_by_ref")

                register_pickle_by_value(_cloudpickle_testpkg)
                _cloudpickle_testpkg.global_variable = "modified global"
                w.run(_add_to_registry, f, "f_by_val")
                assert w.run(_call_from_registry, "f_by_ref") == _original_global
                assert w.run(_call_from_registry, "f_by_val") == "modified global"

        finally:
            _cloudpickle_testpkg.global_variable = _original_global

            if "_cloudpickle_testpkg" in list_registry_pickle_by_value():
                unregister_pickle_by_value(_cloudpickle_testpkg)

    def test_deterministic_pickle_bytes_for_function(self):
        # Ensure that functions with references to several global names are
        # pickled to fixed bytes that do not depend on the PYTHONHASHSEED of
        # the Python process.
        vals = set()

        def func_with_globals():
            return _TEST_GLOBAL_VARIABLE + _TEST_GLOBAL_VARIABLE2

        for i in range(5):
            vals.add(
                subprocess_pickle_string(
                    func_with_globals,
                    protocol=self.protocol,
                    add_env={"PYTHONHASHSEED": str(i)},
                )
            )
        if len(vals) > 1:
            # Print additional debug info on stdout with dis:
            for val in vals:
                pickletools.dis(val)
            pytest.fail("Expected a single deterministic payload, got %d/5" % len(vals))

    def test_dataclass_fields_are_preserved(self):
        @dataclasses.dataclass
        class SampleDataclass:
            x: int
            y: dataclasses.InitVar[int]
            z: typing.ClassVar[int]

        PickledSampleDataclass = pickle_depickle(
            SampleDataclass, protocol=self.protocol
        )

        found_fields = list(PickledSampleDataclass.__dataclass_fields__.values())
        assert set(f.name for f in found_fields) == {"x", "y", "z"}

        expected_ftypes = {
            "x": dataclasses._FIELD,
            "y": dataclasses._FIELD_INITVAR,
            "z": dataclasses._FIELD_CLASSVAR,
        }

        for f in found_fields:
            assert f._field_type is expected_ftypes[f.name]

    def test_interactively_defined_dataclass_with_initvar_and_classvar(self):
        code = """if __name__ == "__main__":
        import dataclasses
        from testutils import subprocess_worker
        import typing

        with subprocess_worker(protocol={protocol}) as w:

            @dataclasses.dataclass
            class SampleDataclass:
                x: int
                y: dataclasses.InitVar[int] = None
                z: typing.ClassVar[int] = 42

                def __post_init__(self, y=0):
                    self.x += y

                def large_enough(self):
                    return self.x > self.z

            value = SampleDataclass(2, y=2)

            def check_dataclass_instance(value):
                assert isinstance(value, SampleDataclass)
                assert value.x == 4
                assert value.z == 42
                expected_dict = dict(x=4)
                assert dataclasses.asdict(value) == expected_dict
                assert not value.large_enough()
                try:
                    SampleDataclass.z = 0
                    assert value.z == 0
                    assert value.large_enough()
                finally:
                    SampleDataclass.z = 42
                return "ok"

            assert check_dataclass_instance(value) == "ok"

            # Check that this instance of an interactively defined dataclass
            # behavesconsistently in a remote worker process:
            assert w.run(check_dataclass_instance, value) == "ok"

            # Check class provenance tracking is not impacted by the
            # @dataclass decorator:
            def echo(*args):
                return args

            cloned_value, cloned_type = w.run(echo, value, SampleDataclass)
            assert cloned_type is SampleDataclass
            assert isinstance(cloned_value, SampleDataclass)
        """.format(protocol=self.protocol)
        assert_run_python_script(code)


class Protocol2CloudPickleTest(CloudPickleTest):
    protocol = 2


def test_lookup_module_and_qualname_dynamic_typevar():
    T = typing.TypeVar("T")
    module_and_name = _lookup_module_and_qualname(T, name=T.__name__)
    assert module_and_name is None


def test_lookup_module_and_qualname_importable_typevar():
    _cloudpickle_testpkg = pytest.importorskip("_cloudpickle_testpkg")
    T = _cloudpickle_testpkg.T
    module_and_name = _lookup_module_and_qualname(T, name=T.__name__)
    assert module_and_name is not None
    module, name = module_and_name
    assert module is _cloudpickle_testpkg
    assert name == "T"


def test_lookup_module_and_qualname_stdlib_typevar():
    module_and_name = _lookup_module_and_qualname(
        typing.AnyStr, name=typing.AnyStr.__name__
    )
    assert module_and_name is not None
    module, name = module_and_name
    assert module is typing
    assert name == "AnyStr"


def test_register_pickle_by_value():
    pkg = pytest.importorskip("_cloudpickle_testpkg")
    mod = pytest.importorskip("_cloudpickle_testpkg.mod")

    assert list_registry_pickle_by_value() == set()

    register_pickle_by_value(pkg)
    assert list_registry_pickle_by_value() == {pkg.__name__}

    register_pickle_by_value(mod)
    assert list_registry_pickle_by_value() == {pkg.__name__, mod.__name__}

    unregister_pickle_by_value(mod)
    assert list_registry_pickle_by_value() == {pkg.__name__}

    msg = f"Input should be a module object, got {pkg.__name__} instead"
    with pytest.raises(ValueError, match=msg):
        unregister_pickle_by_value(pkg.__name__)

    unregister_pickle_by_value(pkg)
    assert list_registry_pickle_by_value() == set()

    msg = f"{pkg} is not registered for pickle by value"
    with pytest.raises(ValueError, match=re.escape(msg)):
        unregister_pickle_by_value(pkg)

    msg = f"Input should be a module object, got {pkg.__name__} instead"
    with pytest.raises(ValueError, match=msg):
        register_pickle_by_value(pkg.__name__)

    dynamic_mod = types.ModuleType("dynamic_mod")
    msg = (
        f"{dynamic_mod} was not imported correctly, have you used an "
        "`import` statement to access it?"
    )
    with pytest.raises(ValueError, match=re.escape(msg)):
        register_pickle_by_value(dynamic_mod)


def _all_types_to_test():
    T = typing.TypeVar("T")

    class C(typing.Generic[T]):
        pass

    types_to_test = [
        C,
        C[int],
        T,
        typing.Any,
        typing.Optional,
        typing.Generic,
        typing.Union,
        typing.Optional[int],
        typing.Generic[T],
        typing.Callable[[int], typing.Any],
        typing.Callable[..., typing.Any],
        typing.Callable[[], typing.Any],
        typing.Tuple[int, ...],
        typing.Tuple[int, C[int]],
        typing.List[int],
        typing.Dict[int, str],
        typing.ClassVar,
        typing.ClassVar[C[int]],
        typing.NoReturn,
    ]
    return types_to_test


def test_module_level_pickler():
    # #366: cloudpickle should expose its pickle.Pickler subclass as
    # cloudpickle.Pickler
    assert hasattr(cloudpickle, "Pickler")
    assert cloudpickle.Pickler is cloudpickle.CloudPickler


if __name__ == "__main__":
    unittest.main()<|MERGE_RESOLUTION|>--- conflicted
+++ resolved
@@ -1527,17 +1527,9 @@
             stderr=subprocess.STDOUT,
         )
         out, _ = proc.communicate()
-<<<<<<< HEAD
         self.assertEqual(proc.wait(), 0, msg="Stdout: " + str(out))
         self.assertEqual(out.strip(), b"cloudpickle.cloudpickle")
-=======
-        self.assertEqual(proc.wait(), 0)
-        assert out.strip() in (
-            b"numpy.core._multiarray_umath",  # numpy 1
-            b"numpy._core._multiarray_umath",  # older numpy 2
-            b"numpy",  # more recent numpy 2
-        )
->>>>>>> 7468d728
+
 
     def test_unrelated_faulty_module(self):
         # Check that pickling a dynamically defined function or class does not
