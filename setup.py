--- conflicted
+++ resolved
@@ -25,15 +25,6 @@
 dist = setup(
     name="cloudpickle",
     version=find_version(),
-<<<<<<< HEAD
-    description="Extended pickling support for Python objects",
-    author="Cloudpipe",
-    author_email="cloudpipe@googlegroups.com",
-    url="https://github.com/cloudpipe/cloudpickle",
-    license="BSD 3-Clause License",
-    packages=["cloudpickle"],
-    long_description=open("README.md").read(),
-=======
     description='Extended pickling support for Python objects',
     author='Cloudpipe',
     author_email='cloudpipe@googlegroups.com',
@@ -41,7 +32,6 @@
     license='BSD-3-Clause',
     packages=['cloudpickle'],
     long_description=open('README.md').read(),
->>>>>>> a76f0812
     long_description_content_type="text/markdown",
     classifiers=[
         "Development Status :: 4 - Beta",
