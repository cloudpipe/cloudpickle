"""
New, fast version of the CloudPickler.

This new CloudPickler class can now extend the fast C Pickler instead of the
previous Python implementation of the Pickler class. Because this functionality
is only available for Python versions 3.8+, a lot of backward-compatibility
code is also removed.

Note that the C Pickler subclassing API is CPython-specific. Therefore, some
guards present in cloudpickle.py that were written to handle PyPy specificities
are not present in cloudpickle_fast.py
"""
import _collections_abc
import abc
import copyreg
import io
import itertools
import logging
import sys
import struct
import types
import weakref
import typing

from enum import Enum
from collections import ChainMap

from .compat import pickle, Pickler
from .cloudpickle import (
    _extract_code_globals, _BUILTIN_TYPE_NAMES, DEFAULT_PROTOCOL,
    _find_imported_submodules, _get_cell_contents, _should_pickle_by_reference,
    _builtin_type, _get_or_create_tracker_id,  _make_skeleton_class,
    _make_skeleton_enum, _extract_class_dict, dynamic_subimport, subimport,
    _typevar_reduce, _get_bases, _make_cell, _make_empty_cell, CellType,
    _is_parametrized_type_hint, PYPY, cell_set,
    parametrized_type_hint_getinitargs, _create_parametrized_type_hint,
    builtin_code_type,
    _make_dict_keys, _make_dict_values, _make_dict_items,
)


if pickle.HIGHEST_PROTOCOL >= 5 and not PYPY:
    # Shorthands similar to pickle.dump/pickle.dumps

    def dump(obj, file, protocol=None, buffer_callback=None):
        """Serialize obj as bytes streamed into file

        protocol defaults to cloudpickle.DEFAULT_PROTOCOL which is an alias to
        pickle.HIGHEST_PROTOCOL. This setting favors maximum communication
        speed between processes running the same Python version.

        Set protocol=pickle.DEFAULT_PROTOCOL instead if you need to ensure
        compatibility with older versions of Python.
        """
        CloudPickler(
            file, protocol=protocol, buffer_callback=buffer_callback
        ).dump(obj)

    def dumps(obj, protocol=None, buffer_callback=None):
        """Serialize obj as a string of bytes allocated in memory

        protocol defaults to cloudpickle.DEFAULT_PROTOCOL which is an alias to
        pickle.HIGHEST_PROTOCOL. This setting favors maximum communication
        speed between processes running the same Python version.

        Set protocol=pickle.DEFAULT_PROTOCOL instead if you need to ensure
        compatibility with older versions of Python.
        """
        with io.BytesIO() as file:
            cp = CloudPickler(
                file, protocol=protocol, buffer_callback=buffer_callback
            )
            cp.dump(obj)
            return file.getvalue()

else:
    # Shorthands similar to pickle.dump/pickle.dumps
    def dump(obj, file, protocol=None):
        """Serialize obj as bytes streamed into file

        protocol defaults to cloudpickle.DEFAULT_PROTOCOL which is an alias to
        pickle.HIGHEST_PROTOCOL. This setting favors maximum communication
        speed between processes running the same Python version.

        Set protocol=pickle.DEFAULT_PROTOCOL instead if you need to ensure
        compatibility with older versions of Python.
        """
        CloudPickler(file, protocol=protocol).dump(obj)

    def dumps(obj, protocol=None):
        """Serialize obj as a string of bytes allocated in memory

        protocol defaults to cloudpickle.DEFAULT_PROTOCOL which is an alias to
        pickle.HIGHEST_PROTOCOL. This setting favors maximum communication
        speed between processes running the same Python version.

        Set protocol=pickle.DEFAULT_PROTOCOL instead if you need to ensure
        compatibility with older versions of Python.
        """
        with io.BytesIO() as file:
            cp = CloudPickler(file, protocol=protocol)
            cp.dump(obj)
            return file.getvalue()


load, loads = pickle.load, pickle.loads


# COLLECTION OF OBJECTS __getnewargs__-LIKE METHODS
# -------------------------------------------------

def _class_getnewargs(obj):
    type_kwargs = {}
    if "__slots__" in obj.__dict__:
        type_kwargs["__slots__"] = obj.__slots__

    __dict__ = obj.__dict__.get('__dict__', None)
    if isinstance(__dict__, property):
        type_kwargs['__dict__'] = __dict__

    return (type(obj), obj.__name__, _get_bases(obj), type_kwargs,
            _get_or_create_tracker_id(obj), None)


def _enum_getnewargs(obj):
    members = dict((e.name, e.value) for e in obj)
    return (obj.__bases__, obj.__name__, obj.__qualname__, members,
            obj.__module__, _get_or_create_tracker_id(obj), None)


# COLLECTION OF OBJECTS RECONSTRUCTORS
# ------------------------------------
def _file_reconstructor(retval):
    return retval


# COLLECTION OF OBJECTS STATE GETTERS
# -----------------------------------
def _function_getstate(func):
    # - Put func's dynamic attributes (stored in func.__dict__) in state. These
    #   attributes will be restored at unpickling time using
    #   f.__dict__.update(state)
    # - Put func's members into slotstate. Such attributes will be restored at
    #   unpickling time by iterating over slotstate and calling setattr(func,
    #   slotname, slotvalue)
    slotstate = {
        "__name__": func.__name__,
        "__qualname__": func.__qualname__,
        "__annotations__": func.__annotations__,
        "__kwdefaults__": func.__kwdefaults__,
        "__defaults__": func.__defaults__,
        "__module__": func.__module__,
        "__doc__": func.__doc__,
        "__closure__": func.__closure__,
    }

    f_globals_ref = _extract_code_globals(func.__code__)
    f_globals = {k: func.__globals__[k] for k in f_globals_ref if k in
                 func.__globals__}

    closure_values = (
        list(map(_get_cell_contents, func.__closure__))
        if func.__closure__ is not None else ()
    )

    # Extract currently-imported submodules used by func. Storing these modules
    # in a smoke _cloudpickle_subimports attribute of the object's state will
    # trigger the side effect of importing these modules at unpickling time
    # (which is necessary for func to work correctly once depickled)
    slotstate["_cloudpickle_submodules"] = _find_imported_submodules(
        func.__code__, itertools.chain(f_globals.values(), closure_values))
    slotstate["__globals__"] = f_globals

    state = func.__dict__
    return state, slotstate


def _class_getstate(obj):
    clsdict = _extract_class_dict(obj)
    clsdict.pop('__weakref__', None)

    if issubclass(type(obj), abc.ABCMeta):
        # If obj is an instance of an ABCMeta subclass, don't pickle the
        # cache/negative caches populated during isinstance/issubclass
        # checks, but pickle the list of registered subclasses of obj.
        clsdict.pop('_abc_cache', None)
        clsdict.pop('_abc_negative_cache', None)
        clsdict.pop('_abc_negative_cache_version', None)
        registry = clsdict.pop('_abc_registry', None)
        if registry is None:
            # in Python3.7+, the abc caches and registered subclasses of a
            # class are bundled into the single _abc_impl attribute
            clsdict.pop('_abc_impl', None)
            (registry, _, _, _) = abc._get_dump(obj)

            clsdict["_abc_impl"] = [subclass_weakref()
                                    for subclass_weakref in registry]
        else:
            # In the above if clause, registry is a set of weakrefs -- in
            # this case, registry is a WeakSet
            clsdict["_abc_impl"] = [type_ for type_ in registry]

    if "__slots__" in clsdict:
        # pickle string length optimization: member descriptors of obj are
        # created automatically from obj's __slots__ attribute, no need to
        # save them in obj's state
        if isinstance(obj.__slots__, str):
            clsdict.pop(obj.__slots__)
        else:
            for k in obj.__slots__:
                clsdict.pop(k, None)

    clsdict.pop('__dict__', None)  # unpicklable property object

    return (clsdict, {})


def _enum_getstate(obj):
    clsdict, slotstate = _class_getstate(obj)

    members = dict((e.name, e.value) for e in obj)
    # Cleanup the clsdict that will be passed to _rehydrate_skeleton_class:
    # Those attributes are already handled by the metaclass.
    for attrname in ["_generate_next_value_", "_member_names_",
                     "_member_map_", "_member_type_",
                     "_value2member_map_"]:
        clsdict.pop(attrname, None)
    for member in members:
        clsdict.pop(member)
        # Special handling of Enum subclasses
    return clsdict, slotstate


# COLLECTIONS OF OBJECTS REDUCERS
# -------------------------------
# A reducer is a function taking a single argument (obj), and that returns a
# tuple with all the necessary data to re-construct obj. Apart from a few
# exceptions (list, dict, bytes, int, etc.), a reducer is necessary to
# correctly pickle an object.
# While many built-in objects (Exceptions objects, instances of the "object"
# class, etc), are shipped with their own built-in reducer (invoked using
# obj.__reduce__), some do not. The following methods were created to "fill
# these holes".

def _code_reduce(obj):
    """codeobject reducer"""
    if hasattr(obj, "co_posonlyargcount"):  # pragma: no branch
        args = (
            obj.co_argcount, obj.co_posonlyargcount,
            obj.co_kwonlyargcount, obj.co_nlocals, obj.co_stacksize,
            obj.co_flags, obj.co_code, obj.co_consts, obj.co_names,
            obj.co_varnames, obj.co_filename, obj.co_name,
            obj.co_firstlineno, obj.co_lnotab, obj.co_freevars,
            obj.co_cellvars
        )
    else:
        args = (
            obj.co_argcount, obj.co_kwonlyargcount, obj.co_nlocals,
            obj.co_stacksize, obj.co_flags, obj.co_code, obj.co_consts,
            obj.co_names, obj.co_varnames, obj.co_filename,
            obj.co_name, obj.co_firstlineno, obj.co_lnotab,
            obj.co_freevars, obj.co_cellvars
        )
    return types.CodeType, args


def _cell_reduce(obj):
    """Cell (containing values of a function's free variables) reducer"""
    try:
        obj.cell_contents
    except ValueError:  # cell is empty
        return _make_empty_cell, ()
    else:
        return _make_cell, (obj.cell_contents, )


def _classmethod_reduce(obj):
    orig_func = obj.__func__
    return type(obj), (orig_func,)


def _file_reduce(obj):
    """Save a file"""
    import io

    if not hasattr(obj, "name") or not hasattr(obj, "mode"):
        raise pickle.PicklingError(
            "Cannot pickle files that do not map to an actual file"
        )
    if obj is sys.stdout:
        return getattr, (sys, "stdout")
    if obj is sys.stderr:
        return getattr, (sys, "stderr")
    if obj is sys.stdin:
        raise pickle.PicklingError("Cannot pickle standard input")
    if obj.closed:
        raise pickle.PicklingError("Cannot pickle closed files")
    if hasattr(obj, "isatty") and obj.isatty():
        raise pickle.PicklingError(
            "Cannot pickle files that map to tty objects"
        )
    if "r" not in obj.mode and "+" not in obj.mode:
        raise pickle.PicklingError(
            "Cannot pickle files that are not opened for reading: %s"
            % obj.mode
        )

    name = obj.name

    retval = io.StringIO()

    try:
        # Read the whole file
        curloc = obj.tell()
        obj.seek(0)
        contents = obj.read()
        obj.seek(curloc)
    except IOError as e:
        raise pickle.PicklingError(
            "Cannot pickle file %s as it cannot be read" % name
        ) from e
    retval.write(contents)
    retval.seek(curloc)

    retval.name = name
    return _file_reconstructor, (retval,)


def _getset_descriptor_reduce(obj):
    return getattr, (obj.__objclass__, obj.__name__)


def _mappingproxy_reduce(obj):
    return types.MappingProxyType, (dict(obj),)


def _memoryview_reduce(obj):
    return bytes, (obj.tobytes(),)


def _module_reduce(obj):
    if _should_pickle_by_reference(obj):
        return subimport, (obj.__name__,)
    else:
<<<<<<< HEAD
=======
        # Some external libraries can populate the "__builtins__" entry of a
        # module's `__dict__` with unpicklable objects (see #316). For that
        # reason, we do not attempt to pickle the "__builtins__" entry, and
        # restore a default value for it at unpickling time.
>>>>>>> 2a79b69a
        state = obj.__dict__.copy()
        state.pop('__builtins__', None)
        return dynamic_subimport, (obj.__name__, state)


def _method_reduce(obj):
    return (types.MethodType, (obj.__func__, obj.__self__))


def _logger_reduce(obj):
    return logging.getLogger, (obj.name,)


def _root_logger_reduce(obj):
    return logging.getLogger, ()


def _property_reduce(obj):
    return property, (obj.fget, obj.fset, obj.fdel, obj.__doc__)


def _weakset_reduce(obj):
    return weakref.WeakSet, (list(obj),)


def _dynamic_class_reduce(obj):
    """
    Save a class that can't be stored as module global.

    This method is used to serialize classes that are defined inside
    functions, or that otherwise can't be serialized as attribute lookups
    from global modules.
    """
    if Enum is not None and issubclass(obj, Enum):
        return (
            _make_skeleton_enum, _enum_getnewargs(obj), _enum_getstate(obj),
            None, None, _class_setstate
        )
    else:
        return (
            _make_skeleton_class, _class_getnewargs(obj), _class_getstate(obj),
            None, None, _class_setstate
        )


def _class_reduce(obj):
    """Select the reducer depending on the dynamic nature of the class obj"""
    if obj is type(None):  # noqa
        return type, (None,)
    elif obj is type(Ellipsis):
        return type, (Ellipsis,)
    elif obj is type(NotImplemented):
        return type, (NotImplemented,)
    elif obj in _BUILTIN_TYPE_NAMES:
        return _builtin_type, (_BUILTIN_TYPE_NAMES[obj],)
    elif not _should_pickle_by_reference(obj):
        return _dynamic_class_reduce(obj)
    return NotImplemented


def _dict_keys_reduce(obj):
    # Safer not to ship the full dict as sending the rest might
    # be unintended and could potentially cause leaking of
    # sensitive information
    return _make_dict_keys, (list(obj), )


def _dict_values_reduce(obj):
    # Safer not to ship the full dict as sending the rest might
    # be unintended and could potentially cause leaking of
    # sensitive information
    return _make_dict_values, (list(obj), )


def _dict_items_reduce(obj):
    return _make_dict_items, (dict(obj), )


# COLLECTIONS OF OBJECTS STATE SETTERS
# ------------------------------------
# state setters are called at unpickling time, once the object is created and
# it has to be updated to how it was at unpickling time.


def _function_setstate(obj, state):
    """Update the state of a dynamic function.

    As __closure__ and __globals__ are readonly attributes of a function, we
    cannot rely on the native setstate routine of pickle.load_build, that calls
    setattr on items of the slotstate. Instead, we have to modify them inplace.
    """
    state, slotstate = state
    obj.__dict__.update(state)

    obj_globals = slotstate.pop("__globals__")
    obj_closure = slotstate.pop("__closure__")
    # _cloudpickle_subimports is a set of submodules that must be loaded for
    # the pickled function to work correctly at unpickling time. Now that these
    # submodules are depickled (hence imported), they can be removed from the
    # object's state (the object state only served as a reference holder to
    # these submodules)
    slotstate.pop("_cloudpickle_submodules")

    obj.__globals__.update(obj_globals)
    obj.__globals__["__builtins__"] = __builtins__

    if obj_closure is not None:
        for i, cell in enumerate(obj_closure):
            try:
                value = cell.cell_contents
            except ValueError:  # cell is empty
                continue
            cell_set(obj.__closure__[i], value)

    for k, v in slotstate.items():
        setattr(obj, k, v)


def _class_setstate(obj, state):
    state, slotstate = state
    registry = None
    for attrname, attr in state.items():
        if attrname == "_abc_impl":
            registry = attr
        else:
            setattr(obj, attrname, attr)
    if registry is not None:
        for subclass in registry:
            obj.register(subclass)

    return obj


class CloudPickler(Pickler):
    # set of reducers defined and used by cloudpickle (private)
    _dispatch_table = {}
    _dispatch_table[classmethod] = _classmethod_reduce
    _dispatch_table[io.TextIOWrapper] = _file_reduce
    _dispatch_table[logging.Logger] = _logger_reduce
    _dispatch_table[logging.RootLogger] = _root_logger_reduce
    _dispatch_table[memoryview] = _memoryview_reduce
    _dispatch_table[property] = _property_reduce
    _dispatch_table[staticmethod] = _classmethod_reduce
    _dispatch_table[CellType] = _cell_reduce
    _dispatch_table[types.CodeType] = _code_reduce
    _dispatch_table[types.GetSetDescriptorType] = _getset_descriptor_reduce
    _dispatch_table[types.ModuleType] = _module_reduce
    _dispatch_table[types.MethodType] = _method_reduce
    _dispatch_table[types.MappingProxyType] = _mappingproxy_reduce
    _dispatch_table[weakref.WeakSet] = _weakset_reduce
    _dispatch_table[typing.TypeVar] = _typevar_reduce
    _dispatch_table[_collections_abc.dict_keys] = _dict_keys_reduce
    _dispatch_table[_collections_abc.dict_values] = _dict_values_reduce
    _dispatch_table[_collections_abc.dict_items] = _dict_items_reduce


    dispatch_table = ChainMap(_dispatch_table, copyreg.dispatch_table)

    # function reducers are defined as instance methods of CloudPickler
    # objects, as they rely on a CloudPickler attribute (globals_ref)
    def _dynamic_function_reduce(self, func):
        """Reduce a function that is not pickleable via attribute lookup."""
        newargs = self._function_getnewargs(func)
        state = _function_getstate(func)
        return (types.FunctionType, newargs, state, None, None,
                _function_setstate)

    def _function_reduce(self, obj):
        """Reducer for function objects.

        If obj is a top-level attribute of a file-backed module, this
        reducer returns NotImplemented, making the CloudPickler fallback to
        traditional _pickle.Pickler routines to save obj. Otherwise, it reduces
        obj using a custom cloudpickle reducer designed specifically to handle
        dynamic functions.

        As opposed to cloudpickle.py, There no special handling for builtin
        pypy functions because cloudpickle_fast is CPython-specific.
        """
        if _should_pickle_by_reference(obj):
            return NotImplemented
        else:
            return self._dynamic_function_reduce(obj)

    def _function_getnewargs(self, func):
        code = func.__code__

        # base_globals represents the future global namespace of func at
        # unpickling time. Looking it up and storing it in
        # CloudpiPickler.globals_ref allow functions sharing the same globals
        # at pickling time to also share them once unpickled, at one condition:
        # since globals_ref is an attribute of a CloudPickler instance, and
        # that a new CloudPickler is created each time pickle.dump or
        # pickle.dumps is called, functions also need to be saved within the
        # same invocation of cloudpickle.dump/cloudpickle.dumps (for example:
        # cloudpickle.dumps([f1, f2])). There is no such limitation when using
        # CloudPickler.dump, as long as the multiple invocations are bound to
        # the same CloudPickler.
        base_globals = self.globals_ref.setdefault(id(func.__globals__), {})

        if base_globals == {}:
            # Add module attributes used to resolve relative imports
            # instructions inside func.
            for k in ["__package__", "__name__", "__path__", "__file__"]:
                if k in func.__globals__:
                    base_globals[k] = func.__globals__[k]

        # Do not bind the free variables before the function is created to
        # avoid infinite recursion.
        if func.__closure__ is None:
            closure = None
        else:
            closure = tuple(
                _make_empty_cell() for _ in range(len(code.co_freevars)))

        return code, base_globals, None, None, closure

    def dump(self, obj):
        try:
            return Pickler.dump(self, obj)
        except RuntimeError as e:
            if "recursion" in e.args[0]:
                msg = (
                    "Could not pickle object as excessively deep recursion "
                    "required."
                )
                raise pickle.PicklingError(msg) from e
            else:
                raise

    if pickle.HIGHEST_PROTOCOL >= 5:
        # `CloudPickler.dispatch` is only left for backward compatibility - note
        # that when using protocol 5, `CloudPickler.dispatch` is not an
        # extension of `Pickler.dispatch` dictionary, because CloudPickler
        # subclasses the C-implemented Pickler, which does not expose a
        # `dispatch` attribute.  Earlier versions of the protocol 5 CloudPickler
        # used `CloudPickler.dispatch` as a class-level attribute storing all
        # reducers implemented by cloudpickle, but the attribute name was not a
        # great choice given the meaning of `CloudPickler.dispatch` when
        # `CloudPickler` extends the pure-python pickler.
        dispatch = dispatch_table

        # Implementation of the reducer_override callback, in order to
        # efficiently serialize dynamic functions and classes by subclassing
        # the C-implemented Pickler.
        # TODO: decorrelate reducer_override (which is tied to CPython's
        # implementation - would it make sense to backport it to pypy? - and
        # pickle's protocol 5 which is implementation agnostic. Currently, the
        # availability of both notions coincide on CPython's pickle and the
        # pickle5 backport, but it may not be the case anymore when pypy
        # implements protocol 5
        def __init__(self, file, protocol=None, buffer_callback=None):
            if protocol is None:
                protocol = DEFAULT_PROTOCOL
            Pickler.__init__(
                self, file, protocol=protocol, buffer_callback=buffer_callback
            )
            # map functions __globals__ attribute ids, to ensure that functions
            # sharing the same global namespace at pickling time also share
            # their global namespace at unpickling time.
            self.globals_ref = {}
            self.proto = int(protocol)

        def reducer_override(self, obj):
            """Type-agnostic reducing callback for function and classes.

            For performance reasons, subclasses of the C _pickle.Pickler class
            cannot register custom reducers for functions and classes in the
            dispatch_table. Reducer for such types must instead implemented in
            the special reducer_override method.

            Note that method will be called for any object except a few
            builtin-types (int, lists, dicts etc.), which differs from reducers
            in the Pickler's dispatch_table, each of them being invoked for
            objects of a specific type only.

            This property comes in handy for classes: although most classes are
            instances of the ``type`` metaclass, some of them can be instances
            of other custom metaclasses (such as enum.EnumMeta for example). In
            particular, the metaclass will likely not be known in advance, and
            thus cannot be special-cased using an entry in the dispatch_table.
            reducer_override, among other things, allows us to register a
            reducer that will be called for any class, independently of its
            type.


            Notes:

            * reducer_override has the priority over dispatch_table-registered
            reducers.
            * reducer_override can be used to fix other limitations of
              cloudpickle for other types that suffered from type-specific
              reducers, such as Exceptions. See
              https://github.com/cloudpipe/cloudpickle/issues/248
            """
            if sys.version_info[:2] < (3, 7) and _is_parametrized_type_hint(obj):  # noqa  # pragma: no branch
                return (
                    _create_parametrized_type_hint,
                    parametrized_type_hint_getinitargs(obj)
                )
            t = type(obj)
            try:
                is_anyclass = issubclass(t, type)
            except TypeError:  # t is not a class (old Boost; see SF #502085)
                is_anyclass = False

            if is_anyclass:
                return _class_reduce(obj)
            elif isinstance(obj, types.FunctionType):
                return self._function_reduce(obj)
            else:
                # fallback to save_global, including the Pickler's
                # dispatch_table
                return NotImplemented

    else:
        # When reducer_override is not available, hack the pure-Python
        # Pickler's types.FunctionType and type savers. Note: the type saver
        # must override Pickler.save_global, because pickle.py contains a
        # hard-coded call to save_global when pickling meta-classes.
        dispatch = Pickler.dispatch.copy()

        def __init__(self, file, protocol=None):
            if protocol is None:
                protocol = DEFAULT_PROTOCOL
            Pickler.__init__(self, file, protocol=protocol)
            # map functions __globals__ attribute ids, to ensure that functions
            # sharing the same global namespace at pickling time also share
            # their global namespace at unpickling time.
            self.globals_ref = {}
            assert hasattr(self, 'proto')

        def _save_reduce_pickle5(self, func, args, state=None, listitems=None,
                                 dictitems=None, state_setter=None, obj=None):
            save = self.save
            write = self.write
            self.save_reduce(
                func, args, state=None, listitems=listitems,
                dictitems=dictitems, obj=obj
            )
            # backport of the Python 3.8 state_setter pickle operations
            save(state_setter)
            save(obj)  # simple BINGET opcode as obj is already memoized.
            save(state)
            write(pickle.TUPLE2)
            # Trigger a state_setter(obj, state) function call.
            write(pickle.REDUCE)
            # The purpose of state_setter is to carry-out an
            # inplace modification of obj. We do not care about what the
            # method might return, so its output is eventually removed from
            # the stack.
            write(pickle.POP)

        def save_global(self, obj, name=None, pack=struct.pack):
            """
            Save a "global".

            The name of this method is somewhat misleading: all types get
            dispatched here.
            """
            if obj is type(None):  # noqa
                return self.save_reduce(type, (None,), obj=obj)
            elif obj is type(Ellipsis):
                return self.save_reduce(type, (Ellipsis,), obj=obj)
            elif obj is type(NotImplemented):
                return self.save_reduce(type, (NotImplemented,), obj=obj)
            elif obj in _BUILTIN_TYPE_NAMES:
                return self.save_reduce(
                    _builtin_type, (_BUILTIN_TYPE_NAMES[obj],), obj=obj)

            if sys.version_info[:2] < (3, 7) and _is_parametrized_type_hint(obj):  # noqa  # pragma: no branch
                # Parametrized typing constructs in Python < 3.7 are not
                # compatible with type checks and ``isinstance`` semantics. For
                # this reason, it is easier to detect them using a
                # duck-typing-based check (``_is_parametrized_type_hint``) than
                # to populate the Pickler's dispatch with type-specific savers.
                self.save_reduce(
                    _create_parametrized_type_hint,
                    parametrized_type_hint_getinitargs(obj),
                    obj=obj
                )
            elif name is not None:
                Pickler.save_global(self, obj, name=name)
            elif not _should_pickle_by_reference(obj, name=name):
                self._save_reduce_pickle5(*_dynamic_class_reduce(obj), obj=obj)
            else:
                Pickler.save_global(self, obj, name=name)
        dispatch[type] = save_global

        def save_function(self, obj, name=None):
            """ Registered with the dispatch to handle all function types.

            Determines what kind of function obj is (e.g. lambda, defined at
            interactive prompt, etc) and handles the pickling appropriately.
            """
            if _should_pickle_by_reference(obj, name=name):
                return Pickler.save_global(self, obj, name=name)
            elif PYPY and isinstance(obj.__code__, builtin_code_type):
                return self.save_pypy_builtin_func(obj)
            else:
                return self._save_reduce_pickle5(
                    *self._dynamic_function_reduce(obj), obj=obj
                )

        def save_pypy_builtin_func(self, obj):
            """Save pypy equivalent of builtin functions.
            PyPy does not have the concept of builtin-functions. Instead,
            builtin-functions are simple function instances, but with a
            builtin-code attribute.
            Most of the time, builtin functions should be pickled by attribute.
            But PyPy has flaky support for __qualname__, so some builtin
            functions such as float.__new__ will be classified as dynamic. For
            this reason only, we created this special routine. Because
            builtin-functions are not expected to have closure or globals,
            there is no additional hack (compared the one already implemented
            in pickle) to protect ourselves from reference cycles. A simple
            (reconstructor, newargs, obj.__dict__) tuple is save_reduced.  Note
            also that PyPy improved their support for __qualname__ in v3.6, so
            this routing should be removed when cloudpickle supports only PyPy
            3.6 and later.
            """
            rv = (types.FunctionType, (obj.__code__, {}, obj.__name__,
                                       obj.__defaults__, obj.__closure__),
                  obj.__dict__)
            self.save_reduce(*rv, obj=obj)

        dispatch[types.FunctionType] = save_function<|MERGE_RESOLUTION|>--- conflicted
+++ resolved
@@ -342,13 +342,10 @@
     if _should_pickle_by_reference(obj):
         return subimport, (obj.__name__,)
     else:
-<<<<<<< HEAD
-=======
         # Some external libraries can populate the "__builtins__" entry of a
         # module's `__dict__` with unpicklable objects (see #316). For that
         # reason, we do not attempt to pickle the "__builtins__" entry, and
         # restore a default value for it at unpickling time.
->>>>>>> 2a79b69a
         state = obj.__dict__.copy()
         state.pop('__builtins__', None)
         return dynamic_subimport, (obj.__name__, state)
